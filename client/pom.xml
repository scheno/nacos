<?xml version="1.0" encoding="UTF-8"?>
<!--
  Copyright 1999-2018 Alibaba Group Holding Ltd.
  Licensed under the Apache License, Version 2.0 (the "License");
  you may not use this file except in compliance with the License.
  You may obtain a copy of the License at
       http://www.apache.org/licenses/LICENSE-2.0
  Unless required by applicable law or agreed to in writing, software
  distributed under the License is distributed on an "AS IS" BASIS,
  WITHOUT WARRANTIES OR CONDITIONS OF ANY KIND, either express or implied.
  See the License for the specific language governing permissions and
  limitations under the License.
 -->
<project xmlns="http://maven.apache.org/POM/4.0.0" xmlns:xsi="http://www.w3.org/2001/XMLSchema-instance"
         xsi:schemaLocation="http://maven.apache.org/POM/4.0.0 http://maven.apache.org/xsd/maven-4.0.0.xsd">
    <parent>
        <groupId>com.alibaba.nacos</groupId>
        <artifactId>nacos-all</artifactId>
<<<<<<< HEAD
        <version>0.5.0-raft-SNAPSHOT</version>
=======
        <version>0.4.0</version>
>>>>>>> d57164a5
        <relativePath>../pom.xml</relativePath>
    </parent>

    <modelVersion>4.0.0</modelVersion>

    <artifactId>nacos-client</artifactId>
    <packaging>jar</packaging>

    <name>nacos-client ${project.version}</name>
    <url>http://maven.apache.org</url>

    <properties>
        <project.build.sourceEncoding>UTF-8</project.build.sourceEncoding>
    </properties>

    <dependencies>

        <dependency>
            <groupId>org.slf4j</groupId>
            <artifactId>slf4j-api</artifactId>
            <optional>true</optional>
        </dependency>

        <dependency>
            <groupId>org.apache.logging.log4j</groupId>
            <artifactId>log4j-core</artifactId>
            <version>2.8.2</version>
            <optional>true</optional>
        </dependency>

        <dependency>
            <groupId>org.apache.logging.log4j</groupId>
            <artifactId>log4j-slf4j-impl</artifactId>
            <optional>true</optional>
        </dependency>

        <dependency>
            <groupId>${project.groupId}</groupId>
            <artifactId>nacos-common</artifactId>
        </dependency>

        <dependency>
            <groupId>${project.groupId}</groupId>
            <artifactId>nacos-api</artifactId>
        </dependency>

        <dependency>
            <groupId>ch.qos.logback</groupId>
            <artifactId>logback-classic</artifactId>
            <optional>true</optional>
        </dependency>

        <dependency>
            <groupId>ch.qos.logback</groupId>
            <artifactId>logback-core</artifactId>
            <optional>true</optional>
        </dependency>

        <dependency>
            <groupId>com.google.guava</groupId>
            <artifactId>guava</artifactId>
        </dependency>

        <dependency>
            <artifactId>commons-codec</artifactId>
            <groupId>commons-codec</groupId>
        </dependency>

        <dependency>
            <groupId>org.codehaus.jackson</groupId>
            <artifactId>jackson-mapper-lgpl</artifactId>
        </dependency>
        <dependency>
            <groupId>net.jcip</groupId>
            <artifactId>jcip-annotations</artifactId>
            <optional>true</optional>
        </dependency>

        <dependency>
            <groupId>com.github.spotbugs</groupId>
            <artifactId>spotbugs-annotations</artifactId>
            <optional>true</optional>
        </dependency>

        <dependency>
            <groupId>junit</groupId>
            <artifactId>junit</artifactId>
            <scope>test</scope>
        </dependency>

    </dependencies>

    <repositories>
        <repository>
            <id>central</id>
            <url>http://mvnrepo.alibaba-inc.com/mvn/repository</url>
            <releases>
                <enabled>true</enabled>
            </releases>
            <snapshots>
                <enabled>false</enabled>
            </snapshots>
        </repository>
        <repository>
            <id>snapshots</id>
            <url>http://mvnrepo.alibaba-inc.com/mvn/repository</url>
            <releases>
                <enabled>false</enabled>
            </releases>
            <snapshots>
                <enabled>true</enabled>
            </snapshots>
        </repository>
    </repositories>
</project><|MERGE_RESOLUTION|>--- conflicted
+++ resolved
@@ -16,11 +16,7 @@
     <parent>
         <groupId>com.alibaba.nacos</groupId>
         <artifactId>nacos-all</artifactId>
-<<<<<<< HEAD
-        <version>0.5.0-raft-SNAPSHOT</version>
-=======
-        <version>0.4.0</version>
->>>>>>> d57164a5
+        <version>0.5.0-SNAPSHOT</version>
         <relativePath>../pom.xml</relativePath>
     </parent>
 
