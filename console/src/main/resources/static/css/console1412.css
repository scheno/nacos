<<<<<<< HEAD
=======
/*
 * Copyright 1999-2018 Alibaba Group Holding Ltd.
 * Licensed under the Apache License, Version 2.0 (the "License");
 * you may not use this file except in compliance with the License.
 * You may obtain a copy of the License at
 *      http://www.apache.org/licenses/LICENSE-2.0
 * Unless required by applicable law or agreed to in writing, software
 * distributed under the License is distributed on an "AS IS" BASIS,
 * WITHOUT WARRANTIES OR CONDITIONS OF ANY KIND, either express or implied.
 * See the License for the specific language governing permissions and
 * limitations under the License.
 */
 
>>>>>>> 0f517071
@charset "UTF-8";
.viewFramework-topbar {
  position: fixed;
  width: 100%;
  height: 50px;
  background: #09c;
  z-index: 101;
}
.viewFramework-body {
  position: absolute;
  width: 100%;
  top: 50px;
  bottom: 0px;
  background-color: #000;
  z-index: 100;
}
.viewFramework-body .console-global-notice .console-global-notice-nav {
  top: 14px;
}
.viewFramework-body .console-global-notice .console-global-notice-list {
  margin: 0;
  height: 40px;
}
.viewFramework-body .console-global-notice .console-global-notice-list .console-global-notice-item {
  padding: 11px 12px;
  border: none;
}
.viewFramework-body
  .console-global-notice
  .console-global-notice-list
  .console-global-notice-item
  .console-global-notice-nomore {
  top: 10px;
}
.viewFramework-body.viewFramework-topbar-hide {
  top: 0px;
}
.viewFramework-body.viewFramework-topbar-hide .viewFramework-sidebar {
  top: 0px;
}
.viewFramework-sidebar {
  width: 0px;
  display: none;
  position: fixed;
  top: 50px;
  bottom: 0px;
  background-color: #293038;
  z-index: 102;
  overflow-x: hidden;
}
.viewFramework-sidebar .sidebar-content {
  width: 200px;
  height: 100%;
  overflow: auto;
  overflow-x: hidden;
}
.viewFramework-sidebar .sidebar-trans {
  -o-transition: all 0.12s ease, 0.12s ease;
  -ms-transition: all 0.12s ease, 0.12s ease;
  -moz-transition: all 0.12s ease, 0.12s ease;
  -webkit-transition: all 0.12s ease, 0.12s ease;
}
.viewFramework-sidebar .sidebar-fold {
  height: 30px;
  width: 180px;
  background: #394555;
  color: #aeb9c2;
  text-align: center;
  line-height: 30px !important;
  font-size: 12px;
  user-select: none;
  cursor: pointer;
  -webkit-user-select: none;
  -moz-user-select: none;
}
.viewFramework-sidebar .sidebar-fold:hover {
  background: #37424f;
}
.viewFramework-sidebar .sidebar-nav {
  width: 180px;
}
.viewFramework-sidebar .sidebar-nav ul {
  margin: 0px;
  padding: 0px;
  list-style: none;
  overflow: hidden;
}
.viewFramework-sidebar .sidebar-nav li a {
  display: block;
  width: 100%;
  height: 40px;
  line-height: 40px;
  overflow: hidden;
}
.viewFramework-sidebar .sidebar-nav li a:hover {
  background: #37424f;
}
.viewFramework-sidebar .sidebar-nav li a:hover .nav-icon,
.viewFramework-sidebar .sidebar-nav li a:hover .nav-title {
  color: #fff;
}
.viewFramework-sidebar .sidebar-nav .nav-item {
  position: relative;
}
.viewFramework-sidebar .sidebar-nav .nav-comment {
  background: #2d3945;
  color: #cccccc;
  height: 26px;
  margin-left: 8px;
  line-height: 26px;
  padding: 0 7px;
  vertical-align: middle;
  position: relative;
  display: none;
}
.viewFramework-sidebar .sidebar-nav .nav-comment .icon-arrow-left {
  position: absolute;
  left: -14px;
  line-height: 26px;
  font-size: 24px;
  color: #2d3945;
}
.viewFramework-sidebar .sidebar-nav .nav-tooltip-comment {
  color: #ccc;
}
.viewFramework-sidebar .sidebar-nav .sidebar-title {
  height: 40px;
  background: #22282e;
  color: #fff;
  line-height: 40px;
  position: relative;
  cursor: pointer;
  -webkit-user-select: none;
  -moz-user-select: none;
}
.viewFramework-sidebar .sidebar-nav .sidebar-title:hover {
  background: #414d5c;
}
.viewFramework-sidebar .sidebar-nav .sidebar-title-icon {
  display: inline-block;
  margin: 0 8px 0 20px;
  vertical-align: middle;
  transition: transform 0.12s;
  -o-transition: -o-transform 0.12s;
  -ms-transition: -ms-transform 0.12s;
  -moz-transition: -moz-transform 0.12s;
  -webkit-transition: -webkit-transform 0.12s;
}
.viewFramework-sidebar .sidebar-manage {
  vertical-align: middle;
  position: absolute;
  height: 40px;
  width: 40px;
  right: 0;
}
.viewFramework-sidebar .sidebar-manage a {
  display: block;
  width: 100%;
  height: 100%;
  text-align: center;
  line-height: 40px;
  font-size: 14px;
  color: #a0abb3;
  text-decoration: none;
}
.viewFramework-sidebar .sidebar-nav-fold ul {
  height: 0 !important;
  overflow: hidden;
}
.viewFramework-sidebar .sidebar-nav-fold .sidebar-title-icon {
  transform: rotate(-90deg);
  -webkit-transform: rotate(-90deg);
  -moz-transform: rotate(-90deg);
  -ms-transform: rotate(-90deg);
  -o-transform: rotate(-90deg);
}
.viewFramework-sidebar .sidebar-nav-fold .sidebar-title {
  background: #37424f;
  border-bottom: 1px solid #414d5c;
}
.viewFramework-sidebar .sidebar-nav .nav-item:hover .nav-comment {
  display: inline-block;
}
.viewFramework-sidebar .entrance-nav .nav-comment {
  margin-left: 10px;
}
.viewFramework-sidebar .sidebar-nav .nav-icon {
  width: 50px;
  text-align: center;
  font-size: 16px;
  float: left;
  color: #aeb9c2;
}
.viewFramework-sidebar .sidebar-nav .nav-title {
  float: left;
  overflow: hidden;
  color: #fff;
  white-space: nowrap;
  text-overflow: ellipsis;
  display: block;
  width: 130px;
}
.viewFramework-sidebar .entrance-nav .nav-title {
  width: auto;
}
.viewFramework-sidebar .sidebar-nav li.consolehome .nav-tooltip {
  top: 15px;
  line-height: 40px;
}
.viewFramework-sidebar .sidebar-nav li.consolehome a {
  height: 70px;
  line-height: 70px;
  background: #293038;
}
.viewFramework-sidebar .sidebar-nav li.consolehome a .nav-icon {
  font-size: 20px;
}
.viewFramework-sidebar .sidebar-nav li.consolehome.active a {
  background: #293038;
}
.viewFramework-sidebar .sidebar-nav li.active a {
  background: #0099cc;
}
.viewFramework-sidebar .sidebar-nav li.active a .nav-title {
  color: #fff;
}
.viewFramework-sidebar .sidebar-nav li.active a .nav-icon {
  color: #fff;
}
.viewFramework-sidebar .sidebar-nav .manage-nav {
  height: 30px;
  overflow: hidden;
}
.viewFramework-sidebar .sidebar-nav .manage-nav:hover .nav-icon {
  color: #fff;
}
.viewFramework-sidebar .sidebar-nav .manage-nav a {
  display: block;
  height: 100%;
}
.viewFramework-sidebar .sidebar-nav .manage-nav .nav-icon {
  height: 100%;
  line-height: 30px;
  font-size: 16px;
}
.viewFramework-sidebar .sidebar-nav .manage-nav .nav-title {
  margin-top: 14px;
  background: #293038;
  height: 1px;
  width: 120px;
}
.viewFramework-sidebar .sidebar-nav .more-nav {
  display: block;
  width: 100%;
  height: 40px;
  line-height: 40px;
  position: relative;
}
.viewFramework-sidebar .sidebar-nav .more-nav.open .more-nav-switch {
  background: #09c;
}
.viewFramework-sidebar .sidebar-nav .more-nav.open .more-nav-switch .nav-icon,
.viewFramework-sidebar .sidebar-nav .more-nav.open .more-nav-switch .nav-title {
  color: #fff;
}
.viewFramework-sidebar .sidebar-nav .more-nav.open .more-nav-switch:hover {
  background: #09c;
}
.viewFramework-sidebar .sidebar-nav .more-nav.open .icon-up {
  display: none;
}
.viewFramework-sidebar .sidebar-nav .more-nav.open .icon-down {
  display: inline-block;
}
.viewFramework-sidebar .sidebar-nav .more-nav .icon-up {
  display: inline-block;
}
.viewFramework-sidebar .sidebar-nav .more-nav .icon-down {
  display: none;
}
.viewFramework-sidebar .sidebar-nav .more-nav .more-nav-switch {
  display: block;
  width: 100%;
  height: 40px;
  line-height: 40px;
}
.viewFramework-sidebar .sidebar-nav .more-nav .more-nav-switch:hover {
  background: #425160;
}
.viewFramework-sidebar .sidebar-nav .more-nav .more-nav-switch:hover .nav-icon,
.viewFramework-sidebar .sidebar-nav .more-nav .more-nav-switch:hover .nav-title {
  color: #fff;
}
.viewFramework-sidebar .sidebar-nav .more-nav .more-nav-container {
  background: #425160;
  position: absolute;
  bottom: 40px;
  top: auto;
  border: none;
  border-radius: 0 0;
  box-shadow: none;
  margin: 0;
  width: 100%;
}
.viewFramework-sidebar .sidebar-nav .more-nav .more-nav-container a {
  color: #fff;
  text-decoration: none;
}
.viewFramework-sidebar .sidebar-nav .more-nav .more-nav-container .more-nav-item {
  display: block;
  height: 40px;
  line-height: 40px;
}
.viewFramework-sidebar .sidebar-nav .more-nav .more-nav-container .more-nav-item:hover {
  background: #3a4856;
}
.viewFramework-sidebar
  .sidebar-nav
  .more-nav
  .more-nav-container
  .more-nav-item:hover
  .more-nav-item-icon {
  color: #aeb9c2;
}
.viewFramework-sidebar .sidebar-nav .more-nav .more-nav-container .more-nav-item-icon {
  width: 50px;
  display: inline-block;
  vertical-align: text-top;
  text-align: center;
  color: #546478;
}
.viewFramework-sidebar .sidebar-nav .more-nav .more-nav-container .more-nav-item.active {
  background: #2d3945;
}
.viewFramework-sidebar
  .sidebar-nav
  .more-nav
  .more-nav-container
  .more-nav-item.active
  .more-nav-item-icon {
  color: #0099cc;
}
.viewFramework-sidebar .sidebar-nav .more-nav .more-nav-close {
  height: 20px;
  background: #09c;
  text-align: right;
  line-height: 20px;
  cursor: pointer;
}
.viewFramework-sidebar .sidebar-nav .more-nav .more-nav-close .icon-down {
  text-align: left;
  width: 32px;
  display: inline-block;
  color: #80cce6;
  vertical-align: middle;
}
.viewFramework-sidebar-mini .viewFramework-sidebar,
.viewFramework-sidebar.sidebar-mini {
  width: 50px;
  display: block;
}
.viewFramework-sidebar-mini .viewFramework-sidebar .sidebar-content,
.viewFramework-sidebar.sidebar-mini .sidebar-content {
  width: 70px;
}
.viewFramework-sidebar-mini .viewFramework-sidebar .sidebar-fold,
.viewFramework-sidebar.sidebar-mini .sidebar-fold {
  width: 50px;
}
.viewFramework-sidebar-mini .viewFramework-sidebar .sidebar-nav,
.viewFramework-sidebar.sidebar-mini .sidebar-nav {
  width: 50px;
}
.viewFramework-sidebar-mini .viewFramework-sidebar .sidebar-nav .nav-item a:hover + .nav-tooltip,
.viewFramework-sidebar.sidebar-mini .sidebar-nav .nav-item a:hover + .nav-tooltip {
  display: block;
}
.viewFramework-sidebar-mini .viewFramework-sidebar .sidebar-nav .nav-title,
.viewFramework-sidebar.sidebar-mini .sidebar-nav .nav-title {
  display: none;
}
.viewFramework-sidebar-mini .viewFramework-sidebar .sidebar-nav .more-nav .more-nav-switch:hover,
.viewFramework-sidebar.sidebar-mini .sidebar-nav .more-nav .more-nav-switch:hover {
  background: #425160 !important;
}
.viewFramework-sidebar-mini .viewFramework-sidebar .sidebar-nav .more-nav.open .more-nav-switch,
.viewFramework-sidebar.sidebar-mini .sidebar-nav .more-nav.open .more-nav-switch {
  background: #425160 !important;
}
.viewFramework-sidebar-mini .viewFramework-sidebar .sidebar-nav .more-nav .more-nav-container,
.viewFramework-sidebar.sidebar-mini .sidebar-nav .more-nav .more-nav-container {
  bottom: 0px;
  left: 50px;
  width: 180px;
}
.viewFramework-sidebar-mini
  .viewFramework-sidebar
  .sidebar-nav
  .more-nav
  .more-nav-container
  .more-nav-item,
.viewFramework-sidebar.sidebar-mini .sidebar-nav .more-nav .more-nav-container .more-nav-item {
  display: block;
  height: 40px;
  line-height: 40px;
}
.viewFramework-sidebar-mini
  .viewFramework-sidebar
  .sidebar-nav
  .more-nav
  .more-nav-container
  .more-nav-item-icon,
.viewFramework-sidebar.sidebar-mini .sidebar-nav .more-nav .more-nav-container .more-nav-item-icon {
  width: 50px;
  padding-left: 0;
}
.viewFramework-sidebar-mini .viewFramework-sidebar .sidebar-nav .more-nav .more-nav-close,
.viewFramework-sidebar.sidebar-mini .sidebar-nav .more-nav .more-nav-close {
  display: none;
}
.viewFramework-sidebar-mini .viewFramework-sidebar .sidebar-nav li.consolehome a :hover,
.viewFramework-sidebar.sidebar-mini .sidebar-nav li.consolehome a :hover {
  background: #425160;
}
.viewFramework-sidebar-mini .viewFramework-sidebar .sidebar-title .sidebar-title-text,
.viewFramework-sidebar.sidebar-mini .sidebar-title .sidebar-title-text {
  display: none;
}
.viewFramework-sidebar-mini .viewFramework-sidebar .sidebar-title-inner:hover + .nav-tooltip,
.viewFramework-sidebar.sidebar-mini .sidebar-title-inner:hover + .nav-tooltip {
  display: block;
}
.viewFramework-sidebar-mini .viewFramework-sidebar .sidebar-manage,
.viewFramework-sidebar.sidebar-mini .sidebar-manage {
  display: none;
}
.viewFramework-sidebar-mini .viewFramework-sidebar .entrance-nav .nav-item:hover .nav-comment,
.viewFramework-sidebar.sidebar-mini .entrance-nav .nav-item:hover .nav-comment {
  display: none;
}
.viewFramework-sidebar-full .viewFramework-sidebar,
.viewFramework-sidebar.sidebar-full {
  width: 180px;
  display: block;
}
.viewFramework-sidebar-full .viewFramework-sidebar .sidebar-nav .nav-icon,
.viewFramework-sidebar.sidebar-full .sidebar-nav .nav-icon {
  width: 50px;
}
.viewFramework-sidebar-mini .viewFramework-product {
  left: 50px;
}
.viewFramework-sidebar-full .viewFramework-product {
  left: 180px;
}
.viewFramework-sidebar-dialog .modal-dialog {
  width: 730px;
}
.viewFramework-sidebar-dialog .modal-dialog .modal-title {
  user-select: none;
  -webkit-user-select: none;
}
.viewFramework-sidebar-manage .sidebar-item-list {
  padding: 4px 0 0 0;
  height: auto;
}
.viewFramework-sidebar-manage .sidebar-item-list-picked .sidebar-item {
  border: 1px solid #37a9d5;
}
.viewFramework-sidebar-manage .sidebar-item-list-picked .sidebar-item .sidebar-item-opt-icon {
  display: block;
}
.viewFramework-sidebar-manage .sidebar-item-list-picked .sidebar-item .sidebar-item-icon {
  color: #516176;
}
.viewFramework-sidebar-manage .sidebar-config-title {
  padding-left: 6px;
  user-select: none;
  -webkit-user-select: none;
}
.viewFramework-sidebar-manage .sidebar-item-wrap {
  padding: 6px;
  width: 33.3%;
  float: left;
  user-select: none;
  -webkit-user-select: none;
}
.viewFramework-sidebar-manage .sidebar-item-wrap.on-drag-hover .sidebar-item {
  border: 1px dashed #ddd;
}
.viewFramework-sidebar-manage .sidebar-item {
  height: 32px;
  padding: 4px;
  line-height: 24px;
  background: #fff;
  border: 1px solid #d3dce3;
  position: relative;
  cursor: pointer;
  overflow: hidden;
  white-space: nowrap;
  text-overflow: ellipsis;
  -o-transition: all 0.1s, 0.1s;
  -ms-transition: all 0.1s, 0.1s;
  -moz-transition: all 0.1s, 0.1s;
  -webkit-transition: all 0.1s, 0.1s;
}
.viewFramework-sidebar-manage .sidebar-item:hover {
  border: 1px solid #37a9d5;
}
.viewFramework-sidebar-manage .sidebar-item:hover .sidebar-item-opt-icon {
  display: block;
}
.viewFramework-sidebar-manage .sidebar-item .sidebar-item-icon {
  color: #aeb9c2;
  font-size: 14px;
  margin: 0 2px;
  position: relative;
  top: 1px;
}
.viewFramework-sidebar-manage .sidebar-item .sidebar-item-opt-icon {
  display: none;
  position: absolute;
  height: 30px;
  width: 30px;
  right: 0;
  top: 0;
  line-height: 30px;
  text-align: center;
  border-left: 1px solid #37a9d5;
  color: #37a9d5;
  font-size: 14px;
}
.viewFramework-sidebar-manage .sidebar-config-gap {
  border: 1px dashed #e8ecf0;
  margin: 16px 5px;
  user-select: none;
  -webkit-user-select: none;
}
.aliyun-console-sidebar-tooltip {
  position: absolute;
  z-index: 1030;
  display: block;
  font-size: 12px;
  line-height: 1.4;
  opacity: 0;
  filter: alpha(opacity=0);
  visibility: visible;
}
.aliyun-console-sidebar-tooltip .tooltip-inner {
  max-width: 200px;
  padding: 12px 8px;
  color: #ffffff;
  text-align: center;
  text-decoration: none;
  border-radius: 0 0;
  background-color: #425160;
}
.aliyun-console-sidebar-tooltip .tooltip-arrow {
  position: absolute;
  width: 0;
  height: 0;
  border-color: transparent;
  border-style: solid;
}
.aliyun-console-sidebar-tooltip.in {
  opacity: 0.9;
  filter: alpha(opacity=90);
}
.aliyun-console-sidebar-tooltip.right {
  padding: 0 5px;
  margin-left: 3px;
}
.aliyun-console-sidebar-tooltip.right .tooltip-arrow {
  top: 50%;
  left: 0;
  margin-top: -5px;
  border-right-color: #425160;
  border-width: 5px 5px 5px 0;
}
.viewFramework-product {
  width: auto;
  position: absolute;
  top: 0px;
  left: 0px;
  bottom: 0px;
  right: 0px;
  overflow: hidden;
  background: #fff;
}
.viewFramework-product-navbar {
  width: 0px;
  float: left;
  background-color: #eaedf1;
  position: absolute;
  top: 0px;
  bottom: 0px;
  z-index: 2;
  overflow: hidden;
  -o-transition: all 0.2s ease;
  -ms-transition: all 0.2s ease;
  -moz-transition: all 0.2s ease;
  -webkit-transition: all 0.2s ease;
}
.viewFramework-product-navbar .product-nav-stage {
  width: 180px;
  overflow: hidden;
  position: absolute;
  top: 0px;
  bottom: 0px;
  right: 0px;
}
.viewFramework-product-navbar .product-nav-stage .product-nav-scene {
  width: 180px;
  position: absolute;
  top: 0px;
  bottom: 0px;
  -webkit-transition: position, 0.2s, linear;
  -moz-transition: position, 0.2s, linear;
}
.viewFramework-product-navbar .product-nav-stage .product-nav-main-scene {
  left: 0px;
}
.viewFramework-product-navbar .product-nav-stage .product-nav-sub-scene {
  left: 180px;
}
.viewFramework-product-navbar .product-nav-stage-main .product-nav-main-scene {
  left: 0px;
}
.viewFramework-product-navbar .product-nav-stage-main .product-nav-sub-scene {
  left: 180px;
}
.viewFramework-product-navbar .product-nav-stage-sub .product-nav-main-scene {
  left: -180px;
}
.viewFramework-product-navbar .product-nav-stage-sub .product-nav-sub-scene {
  left: 0px;
}
.viewFramework-product-navbar .product-nav-scene .product-nav-title {
  width: 180px;
  height: 70px;
  line-height: 70px;
  background: #d9dee4;
  overflow: hidden;
  text-overflow: ellipsis;
  white-space: nowrap;
}
.viewFramework-product-navbar .product-nav-main-scene .product-nav-title {
  font-weight: bold;
  text-indent: 20px;
}
.viewFramework-product-navbar .product-nav-sub-scene .product-nav-title {
  text-align: center;
}
.viewFramework-product-navbar .product-nav-sub-scene .product-nav-title a {
  font-size: 20px;
  color: #546478;
  text-decoration: none;
}
.viewFramework-product-navbar .product-nav-sub-scene .product-nav-title a:hover {
  color: #09c;
}
.viewFramework-product-navbar .product-nav-list {
  position: absolute;
  top: 70px;
  left: 0px;
  right: 0px;
  bottom: 0px;
  overflow-y: auto;
  overflow-x: hidden;
}
.viewFramework-product-navbar .product-nav-list .nav-icon {
  width: 30px;
  height: 40px;
  float: left;
  text-align: center;
  font-size: 16px;
  color: #333;
}
.viewFramework-product-navbar .product-nav-list .nav-title {
  width: 138px;
  float: left;
  overflow: hidden;
  text-overflow: ellipsis;
  white-space: nowrap;
}
.viewFramework-product-navbar .product-nav-list .nav-extend {
  height: 40px;
  line-height: 40px;
  float: right;
  margin-top: -40px;
}
.viewFramework-product-navbar .product-nav-list ul {
  list-style: none;
  padding: 0px;
  margin: 0px;
}
.viewFramework-product-navbar .product-nav-list li a {
  width: 180px;
  height: 40px;
  line-height: 40px;
  display: block;
  color: #333;
}
.viewFramework-product-navbar .product-nav-list ul ul li a {
  color: #666;
}
.viewFramework-product-navbar .product-nav-list ul ul li a .nav-title {
  text-indent: 8px;
}
.viewFramework-product-navbar .product-nav-list li a:hover {
  background-color: #f4f6f8;
}
.viewFramework-product-navbar .product-nav-list li.active a {
  background-color: #fff;
}
.viewFramework-product-navbar-collapse {
  position: absolute;
  left: 0;
  top: 50%;
  width: 20px;
  height: 50px;
  z-index: 3;
  -o-transition: all 0.2s ease;
  -ms-transition: all 0.2s ease;
  -moz-transition: all 0.2s ease;
  -webkit-transition: all 0.2s ease;
}
.viewFramework-product-navbar-collapse:hover .product-navbar-collapse {
  left: 0;
}
.viewFramework-product-navbar-collapse:hover .product-navbar-collapse-bg {
  border-bottom: 8px solid transparent;
  border-left: 20px solid #d9dee4;
  border-top: 8px solid transparent;
}
.viewFramework-product-navbar-collapse .product-navbar-collapse-inner {
  top: -50%;
  position: relative;
  overflow: hidden;
}
.viewFramework-product-navbar-collapse .product-navbar-collapse {
  height: 50px;
  position: relative;
  left: -7px;
  text-align: center;
  cursor: pointer;
  -o-transition: all 0.1s ease, 0.1s ease;
  -ms-transition: all 0.1s ease, 0.1s ease;
  -moz-transition: all 0.1s ease, 0.1s ease;
  -webkit-transition: all 0.1s ease, 0.1s ease;
}
.viewFramework-product-navbar-collapse .product-navbar-collapse > span {
  font-size: 15px;
  line-height: 50px;
  vertical-align: text-top;
}
.viewFramework-product-navbar-collapse .product-navbar-collapse-bg {
  width: 0;
  height: 50px;
  position: absolute;
  top: 0;
  left: 0;
  border-bottom: 9px solid transparent;
  border-left: 13px solid #d9dee4;
  border-top: 9px solid transparent;
  -o-transition: all 0.1s ease, 0.1s ease;
  -ms-transition: all 0.1s ease, 0.1s ease;
  -moz-transition: all 0.1s ease, 0.1s ease;
  -webkit-transition: all 0.1s ease, 0.1s ease;
}
.viewFramework-product-navbar-collapse .icon-collapse-left {
  display: none;
}
.viewFramework-product-navbar-collapse .icon-collapse-right {
  display: inline;
}
.viewFramework-product-body {
  position: absolute;
  width: auto;
  top: 0px;
  bottom: 0px;
  left: 0px;
  right: 0px;
  overflow: hidden;
  overflow-y: auto;
  -o-transition: all 0.2s ease;
  -ms-transition: all 0.2s ease;
  -moz-transition: all 0.2s ease;
  -webkit-transition: all 0.2s ease;
}
.viewFramework-product-col-1 .viewFramework-product-navbar-bg,
.viewFramework-product-col-1 .viewFramework-product-navbar {
  width: 180px;
}
.viewFramework-product-col-1 .viewFramework-product-body {
  left: 180px;
}
.viewFramework-product-col-1 .viewFramework-product-navbar-collapse {
  left: 160px;
}
.viewFramework-product-col-1 .viewFramework-product-navbar-collapse .product-navbar-collapse {
  right: -7px;
  left: auto;
}
.viewFramework-product-col-1
  .viewFramework-product-navbar-collapse
  .product-navbar-collapse
  > span {
  color: #546478;
}
.viewFramework-product-col-1 .viewFramework-product-navbar-collapse .product-navbar-collapse-bg {
  right: 0;
  left: auto;
  border-bottom: 9px solid transparent;
  border-left: none;
  border-right: 13px solid #f7f7f7;
  border-top: 9px solid transparent;
}
.viewFramework-product-col-1 .viewFramework-product-navbar-collapse .icon-collapse-left {
  display: inline;
}
.viewFramework-product-col-1 .viewFramework-product-navbar-collapse .icon-collapse-right {
  display: none;
}
.viewFramework-product-col-1 .viewFramework-product-navbar-collapse:hover .product-navbar-collapse {
  right: 0;
  left: auto;
}
.viewFramework-product-col-1
  .viewFramework-product-navbar-collapse:hover
  .product-navbar-collapse-bg {
  border-bottom: 8px solid transparent;
  border-left: none;
  border-right: 20px solid #f7f7f7;
  border-top: 8px solid transparent;
}
.viewFramework-product-col-2 .viewFramework-product-navbar-bg,
.viewFramework-product-col-2 .viewFramework-product-navbar {
  width: 360px;
}
.viewFramework-product-col-2 .viewFramework-product-body {
  left: 360px;
}
.viewFramework-animate {
  -webkit-animation-duration: 0.1s;
  animation-duration: 0.1s;
  -webkit-animation-fill-mode: both;
  animation-fill-mode: both;
}
.viewFramework-fadeIn {
  -webkit-animation-name: viewFrameworkFadeIn;
  animation-name: viewFrameworkFadeIn;
}
@-webkit-keyframes viewFrameworkFadeIn {
  0% {
    opacity: 0;
  }
  100% {
    opacity: 1;
  }
}
@keyframes viewFrameworkFadeIn {
  0% {
    opacity: 0;
  }
  100% {
    opacity: 1;
  }
}
.text-muted {
  color: #999 !important;
}
.text-muted:hover {
  color: #999 !important;
}
.text-info {
  color: #69c !important;
}
.text-info:hover {
  color: #69c !important;
}
.text-primary {
  color: #09c !important;
}
.text-primary:hover {
  color: #09c !important;
}
.text-success {
  color: #090 !important;
}
.text-success:hover {
  color: #090 !important;
}
.text-warning {
  color: #f90 !important;
}
.text-warning:hover {
  color: #f90 !important;
}
.text-danger {
  color: #f00 !important;
}
.text-danger:hover {
  color: #f00 !important;
}
.text-explode {
  color: #ccc !important;
  font-weight: normal !important;
  margin: 0px 4px !important;
}
span.label {
  font-weight: normal;
}
.text-size-14 {
  font-size: 14px !important;
}
.text-size-16 {
  font-size: 16px !important;
}
.text-size-24 {
  font-size: 24px !important;
}
.text-size-32 {
  font-size: 32px !important;
}
.text-size-48 {
  font-size: 48px !important;
}
.text-size-64 {
  font-size: 64px !important;
}
.btn {
  font-size: 12px;
  border-radius: 0px;
  padding: 8px 16px;
  height: 32px;
  line-height: 14px;
}
.btn-default {
  color: #333;
  border: 1px solid #ddd;
  background-color: #f7f7f7;
}
.btn-default:active {
  -webkit-box-shadow: inset 0 1px 2px rgba(0, 0, 0, 0.125);
  box-shadow: inset 0 1px 2px rgba(0, 0, 0, 0.125);
}
.btn-default:focus {
  color: #333;
  border: 1px solid #ddd;
  background-color: #f7f7f7;
  outline: none;
}
.btn-default:hover {
  color: #333;
  border: 1px solid #ddd;
  background-color: #fff;
}
.btn-primary {
  color: #fff;
  border: 1px solid #09c;
  background-color: #09c;
}
.btn-primary:active {
  -webkit-box-shadow: inset 0 1px 2px rgba(0, 0, 0, 0.125);
  box-shadow: inset 0 1px 2px rgba(0, 0, 0, 0.125);
}
.btn-primary:focus {
  color: #fff;
  border: 1px solid #09c;
  background-color: #09c;
  outline: none;
}
.btn-primary:hover {
  color: #fff;
  border: 1px solid #28b5d6;
  background-color: #28b5d6;
}
.btn-success {
  color: #fff;
  border: 1px solid #57a235;
  background-color: #4db118;
}
.btn-success:active {
  -webkit-box-shadow: inset 0 1px 2px rgba(0, 0, 0, 0.125);
  box-shadow: inset 0 1px 2px rgba(0, 0, 0, 0.125);
}
.btn-success:focus {
  color: #fff;
  border: 1px solid #57a235;
  background-color: #4db118;
  outline: none;
}
.btn-success:hover {
  color: #fff;
  border: 1px solid #57bc20;
  background-color: #57bc20;
}
.btn-warning {
  color: #333;
  border: 1px solid #ddd;
  background-color: #f7f7f7;
}
.btn-warning:active {
  -webkit-box-shadow: inset 0 1px 2px rgba(0, 0, 0, 0.125);
  box-shadow: inset 0 1px 2px rgba(0, 0, 0, 0.125);
}
.btn-warning:focus {
  color: #333;
  border: 1px solid #ddd;
  background-color: #f7f7f7;
  outline: none;
}
.btn-warning:hover {
  color: #fff;
  border: 1px solid #ffa200;
  background-color: #ffa200;
}
.btn-danger {
  color: #333;
  color: #333;
  border: 1px solid #ddd;
  background-color: #f7f7f7;
}
.btn-danger:active {
  -webkit-box-shadow: inset 0 1px 2px rgba(0, 0, 0, 0.125);
  box-shadow: inset 0 1px 2px rgba(0, 0, 0, 0.125);
}
.btn-danger:focus {
  color: #333;
  border: 1px solid #ddd;
  background-color: #f7f7f7;
  outline: none;
}
.btn-danger:hover {
  color: #fff;
  border: 1px solid #f25721;
  background-color: #f25721;
}
.btn-link {
  color: #06c;
  text-shadow: none;
  border: none;
}
.btn-link:hover {
  color: #039;
}
.btn-lg {
  font-size: 14px;
  padding: 12px 20px;
  height: 40px;
  line-height: 16px;
}
.btn-sm {
  font-size: 12px;
  padding: 4px 12px;
  height: 24px;
  line-height: 14px;
}
.btn-xs {
  font-size: 12px;
  padding: 2px 8px;
  height: 20px;
  line-height: 14px;
}
.btn.disabled,
.btn[disabled] {
  text-shadow: none;
  filter: none;
  opacity: 1;
  color: #bbb;
  border: 1px solid #ddd;
  background-color: #f7f7f7;
}
.btn.disabled:active,
.btn[disabled]:active {
  -webkit-box-shadow: inset 0 1px 2px rgba(0, 0, 0, 0.125);
  box-shadow: inset 0 1px 2px rgba(0, 0, 0, 0.125);
}
.btn.disabled:focus,
.btn[disabled]:focus {
  color: #bbb;
  border: 1px solid #ddd;
  background-color: #f7f7f7;
  outline: none;
}
.btn.disabled:hover,
.btn[disabled]:hover {
  color: #bbb;
  border: 1px solid #ddd;
  background-color: #f7f7f7;
}
.btn.btn-link.disabled,
.btn.btn-link[disabled] {
  border: none;
  background: transparent none;
}
.btn.btn-primary.disabled,
.btn.btn-primary[disabled] {
  color: #eee;
  text-shadow: none;
  filter: none;
  opacity: 1;
  color: #fff;
  border: 1px solid #ccc;
  background-color: #ccc;
}
.btn.btn-primary.disabled:active,
.btn.btn-primary[disabled]:active {
  -webkit-box-shadow: inset 0 1px 2px rgba(0, 0, 0, 0.125);
  box-shadow: inset 0 1px 2px rgba(0, 0, 0, 0.125);
}
.btn.btn-primary.disabled:focus,
.btn.btn-primary[disabled]:focus {
  color: #fff;
  border: 1px solid #ccc;
  background-color: #ccc;
  outline: none;
}
.btn.btn-primary.disabled:hover,
.btn.btn-primary[disabled]:hover {
  color: #fff;
  border: 1px solid #ccc;
  background-color: #ccc;
}
.btn-default-active,
.btn-default-active:hover,
.btn-default-active:focus {
  border: 1px solid #485260;
  background-color: #525d6d;
  background: -webkit-gradient(
    linear,
    50% 0%,
    50% 100%,
    color-stop(0%, #525d6d),
    color-stop(100%, #525d6d)
  );
  background: -webkit-linear-gradient(top, #525d6d, #525d6d);
  background: -moz-linear-gradient(top, #525d6d, #525d6d);
  background: -o-linear-gradient(top, #525d6d, #525d6d);
  background: linear-gradient(top, #525d6d, #525d6d);
  color: #ffffff;
  box-shadow: inset 0px 1px 2px rgba(0, 0, 0, 0.3);
}
.btn-toinstlist {
  border: 1px solid #bbb;
  color: #666;
  text-shadow: none;
  vertical-align: middle;
  margin-top: 7px;
}
.btn-toinstlist .icon-toinstlist {
  width: 12px;
  height: 12px;
  display: -moz-inline-stack;
  display: inline-block;
  vertical-align: middle;
  *vertical-align: auto;
  zoom: 1;
  *display: inline;
  background: url(images/toinstlist.png) center 1px no-repeat;
}
.console-sub-title + .table {
  margin-top: 0px;
}
.table-header {
  border: 1px solid #e1e6eb;
  width: 100%;
  z-index: 1;
  margin-bottom: -1px;
  padding: 8px;
  line-height: 32px;
  display: table;
}
.table-header + .table {
  margin-top: 0px;
}
.table {
  background: #fff;
  font-size: 12px;
  border-top: 1px solid #e1e6eb;
  margin-top: 8px;
  border: 1px solid #e1e6eb;
}
.table thead tr th {
  padding: 8px 8px;
  font-weight: normal;
  color: #999;
  border-bottom: 1px solid #e1e6eb;
  background-color: #f5f6fa;
}
.table thead tr th a.dropdown-toggle {
  color: #999;
}
.table thead tr th .dropdown.open a {
  color: #333;
}
.table tbody tr td {
  padding: 12px 8px;
  border-top: 0px;
  border-bottom: 1px solid #e1e6eb;
  vertical-align: middle;
}
.table tbody tr td p {
  margin-bottom: 0px;
}
.table tfoot tr td {
  padding: 12px 8px;
  border-bottom: 1px solid #e1e6eb;
  vertical-align: middle;
}
.table .text-right .dropdown-menu {
  text-align: left;
  left: auto;
  right: 0px;
}
.table-hover tbody tr:hover td {
  background-color: #f9f9fa;
}
.pagination {
  margin: 0px;
  vertical-align: middle;
  border-radius: 0px;
}
.pagination li a,
.pagination li span {
  height: 32px;
  line-height: 20px;
  color: #333;
  cursor: pointer;
  border-color: #ccc;
}
.pagination li a:hover {
  color: #fff;
  background-color: #28b5d6;
  border-color: #28b5d6;
}
.pagination li span {
  color: #999;
}
.pagination li span:hover {
  background: none;
}
.pagination li:first-child > a,
.pagination li:first-child > span {
  border-radius: 0px;
}
.pagination li:last-child > a,
.pagination li:last-child > span {
  border-radius: 0px;
}
.pagination li.active a,
.pagination li.active span {
  background-color: #09c;
  border: 1px solid #09c;
}
.pagination li.active a:hover,
.pagination li.active span:hover {
  background-color: #09c;
  border: 1px solid #09c;
}
.pagination-info {
  display: -moz-inline-stack;
  display: inline-block;
  vertical-align: middle;
  *vertical-align: auto;
  zoom: 1;
  *display: inline;
  padding: 0px 16px;
  color: #888;
}
.form-group {
  margin-top: 8px;
  margin-bottom: 16px;
}
.help-block {
  margin: 4px 0px;
}
.form-control {
  height: 32px;
  border-radius: 0px;
  padding: 6px;
  -webkit-transition: none;
  transition: none;
  font-size: 12px;
}
.form-control:focus {
  -webkit-box-shadow: none;
  box-shadow: none;
}
.form-control[size],
.form-control[cols],
.form-control.autosize {
  width: auto;
}
.form-control.inline {
  display: -moz-inline-stack;
  display: inline-block;
  vertical-align: middle;
  *vertical-align: auto;
  zoom: 1;
  *display: inline;
}
select {
  color: #555555;
  vertical-align: middle;
  background-color: #ffffff;
  background-image: none;
  border: 1px solid #cccccc;
}
.has-success .help-block,
.has-success .control-label,
.has-success .radio,
.has-success .checkbox,
.has-success .radio-inline,
.has-success .checkbox-inline {
  color: #090;
}
.has-success .form-control,
input.ng-valid.ng-dirty,
textarea.ng-valid.ng-dirty {
  border-color: #090;
}
.has-success .form-control:focus,
input.ng-valid.ng-dirty:focus,
textarea.ng-valid.ng-dirty:focus {
  border-color: #2a0;
  -webkit-box-shadow: none;
  box-shadow: none;
}
.has-warning .help-block,
.has-warning .control-label,
.has-warning .radio,
.has-warning .checkbox,
.has-warning .radio-inline,
.has-warning .checkbox-inline {
  color: #f90;
}
.has-warning .form-control {
  border-color: #f90;
}
.has-warning .form-control:focus {
  border-color: #fa0;
  -webkit-box-shadow: none;
  box-shadow: none;
}
.has-error .help-block,
.has-error .control-label,
.has-error .radio,
.has-error .checkbox,
.has-error .radio-inline,
.has-error .checkbox-inline {
  color: #e40;
}
.has-error .form-control,
input.ng-invalid.ng-dirty,
textarea.ng-invalid.ng-dirty {
  border-color: #e40;
}
.has-error .form-control:focus,
input.ng-invalid.ng-dirty:focus,
textarea.ng-invalid.ng-dirty:focus {
  border-color: #f30;
  -webkit-box-shadow: none;
  box-shadow: none;
}
.form-control[disabled],
.form-control[readonly],
fieldset[disabled] .form-control {
  color: #999;
}
label.control-label {
  font-weight: normal;
  font-size: 12px;
  color: #666;
}
.form-inline .form-group {
  margin: 4px 8px 4px 0px;
}
.form-inline .form-control {
  width: auto;
}
.form-inline .input-group-btn {
  width: auto;
}
select.input-lg,
.input-lg {
  height: 40px;
}
select.input-sm,
.input-sm {
  height: 24px;
}
.console-onoff {
  vertical-align: middle;
  width: 50px;
  height: 20px;
  display: -moz-inline-stack;
  display: inline-block;
  vertical-align: middle;
  *vertical-align: auto;
  zoom: 1;
  *display: inline;
  background-image: url('images/on-off.png');
  background-image: -webkit-image-set(url('images/on-off.png') 1x, url('images/on-off@2x.png') 2x);
  background-image: -moz-image-set(url('images/onoff.png') 1x, url('images/onoff@2x.png') 2x);
  background-image: -o-image-set(url('images/onoff.png') 1x, url('images/onoff@2x.png') 2x);
  background-image: -ms-image-set(url('images/onoff.png') 1x, url('images/onoff@2x.png') 2x);
  background-repeat: no-repeat;
  background-position: 0px 0px;
  cursor: pointer;
}
.console-onoff .onoff-handle {
  display: block;
  width: 50px;
  height: 20px;
  -webkit-transition: background-position 0.2s ease;
  -moz-transition: background-position 0.2s ease;
  -o-transition: background-position 0.2s ease;
  transition: background-position 0.2s ease;
  background-image: url('images/on-off.png');
  background-image: -webkit-image-set(url('images/on-off.png') 1x, url('images/on-off@2x.png') 2x);
  background-image: -moz-image-set(url('images/onoff.png') 1x, url('images/onoff@2x.png') 2x);
  background-image: -o-image-set(url('images/onoff.png') 1x, url('images/onoff@2x.png') 2x);
  background-image: -ms-image-set(url('images/onoff.png') 1x, url('images/onoff@2x.png') 2x);
  background-repeat: no-repeat;
  background-position: 0px 0px;
}
.console-onoff .onoff-loading {
  display: block;
  width: 50px;
  height: 20px;
  -webkit-transition: background-position 0.2s ease;
  -moz-transition: background-position 0.2s ease;
  -o-transition: background-position 0.2s ease;
  transition: background-position 0.2s ease;
  background-image: url('images/on-off-loading.gif');
  background-image: -webkit-image-set(
    url('images/on-off-loading.gif') 1x,
    url('images/on-off-loading@2x.gif') 2x
  );
  background-image: -moz-image-set(
    url('images/on-off-loading.gif') 1x,
    url('images/on-off-loading@2x.gif') 2x
  );
  background-image: -o-image-set(
    url('images/on-off-loading.gif') 1x,
    url('images/on-off-loading@2x.gif') 2x
  );
  background-image: -ms-image-set(
    url('images/on-off-loading.gif') 1x,
    url('images/on-off-loading@2x.gif') 2x
  );
  background-repeat: no-repeat;
  background-position: 0px 0px;
}
.console-onoff-on {
  background-position: 0px -40px;
}
.console-onoff-on .onoff-handle {
  background-position: 0px 0px;
}
.console-onoff-on .onoff-loading {
  background-position: 32px 4px;
}
.console-onoff-off {
  background-position: 0px -60px;
}
.console-onoff-off .onoff-handle {
  background-position: -28px 0px;
}
.console-onoff-off .onoff-loading {
  background-position: 4px 4px;
}
.console-onoff[disabled='disabled'] {
  cursor: not-allowed;
  background-position: 0px -80px;
}
.console-onoff[disabled='disabled'] .onoff-loading {
  display: none;
}
.console-onoff-on[disabled='disabled'] .onoff-handle {
  background-position: 0px -20px;
}
.console-onoff-off[disabled='disabled'] .onoff-handle {
  background-position: -28px -20px;
}
.console-number-spinner {
  display: -moz-inline-stack;
  display: inline-block;
  vertical-align: middle;
  *vertical-align: auto;
  zoom: 1;
  *display: inline;
  vertical-align: middle;
}
.console-number-spinner .form-control {
  width: auto;
  float: left;
  text-indent: -16px;
}
.console-number-spinner .console-number-spinner-action {
  width: 14px;
  height: 30px;
  float: left;
  margin-left: -16px;
  border-left: 1px solid #e3e3e3;
  margin-top: 1px;
}
.console-number-spinner .console-number-spinner-action button {
  width: 14px;
  height: 15px;
  overflow: hidden;
  line-height: 16px;
  font-size: 12px;
  border: 0px;
  background-color: transparent;
  padding: 0px;
  margin: 0px;
  display: block;
  color: #999;
  text-align: center;
  outline: 0px;
}
.console-number-spinner .console-number-spinner-action button:hover {
  color: #06c;
}
.console-number-spinner .console-number-spinner-action button[disabled] {
  color: #999;
}
.console-number-spinner .console-number-spinner-action .console-number-spinner-down {
  border-top: 1px solid #e3e3e3;
}
.console-timepicker {
  display: -moz-inline-stack;
  display: inline-block;
  vertical-align: middle;
  *vertical-align: auto;
  zoom: 1;
  *display: inline;
  vertical-align: middle;
}
.console-datepicker {
  padding: 8px;
}
.console-datepicker thead .h6 th {
  padding-top: 8px;
}
.console-datepicker tbody tr:first-child td {
  padding-top: 8px;
}
.console-datepicker tbody .btn {
  border: 0px !important;
}
.console-datepicker tbody .btn:hover {
  background: #f3f3f3;
}
.console-datepicker tbody .btn-default {
  background: transparent;
}
.console-datepicker tbody .active,
.console-datepicker tbody .active:hover,
.console-datepicker tbody .active span {
  background: #3c0;
  color: #fff;
}
.console-datepicker tbody .btn[disabled='disabled'] .btn[disabled='disabled'] span {
  color: #ccc;
}
.console-datepicker em {
  font-size: 12px;
  color: #acd;
}
.aliyun-console-topbar {
  position: relative;
  z-index: 100;
  clear: both;
  height: 50px;
  background: #09c;
  font-size: 12px;
  min-width: 990px;
}
.aliyun-console-topbar a {
  text-decoration: none;
}
.aliyun-console-topbar a:focus {
  outline: none;
}
.aliyun-console-topbar .accessibility-ast {
  position: absolute;
  top: -10000px;
  left: -10000px;
  width: 100px;
}
.aliyun-console-topbar .accessibility-ast:focus {
  position: absolute;
  top: 0;
  left: 310px;
}
.aliyun-console-topbar .icon-arrow-down {
  display: inline-block;
  width: 18px;
  text-align: center;
  vertical-align: middle;
  transition: transform 0.2s, vertical-align 0.2s;
  -o-transition: transform 0.2s, vertical-align 0.2s;
  -ms-transition: transform 0.2s, vertical-align 0.2s;
  -moz-transition: transform 0.2s, vertical-align 0.2s;
  -webkit-transition: transform 0.2s, vertical-align 0.2s;
}
.aliyun-console-topbar .dropdown .dropdown-menu {
  z-index: 1;
  font-size: 12px;
  border-radius: 0;
  -webkit-box-shadow: 0 1px 3px rgba(0, 0, 0, 0.1);
  -moz-box-shadow: 0 1px 3px rgba(0, 0, 0, 0.1);
  box-shadow: 0 1px 3px rgba(0, 0, 0, 0.1);
}
.aliyun-console-topbar .dropdown .dropdown-menu a {
  padding: 0;
}
.aliyun-console-topbar .dropdown.open .icon-arrow-down {
  vertical-align: text-top;
  transform: rotate(180deg);
  -webkit-transform: rotate(180deg);
  -moz-transform: rotate(180deg);
  -ms-transform: rotate(180deg);
  -o-transform: rotate(180deg);
}
.aliyun-console-topbar .topbar-wrap,
.aliyun-console-topbar .topbar-logo,
.aliyun-console-topbar .topbar-home,
.aliyun-console-topbar .topbar-home-link,
.aliyun-console-topbar .topbar-nav,
.aliyun-console-topbar .topbar-info {
  height: 100%;
}
.aliyun-console-topbar .topbar-left {
  float: left;
}
.aliyun-console-topbar .topbar-right {
  float: right;
}
.aliyun-console-topbar .topbar-clearfix:before,
.aliyun-console-topbar .topbar-clearfix:after {
  display: table;
  content: ' ';
}
.aliyun-console-topbar .topbar-clearfix:after {
  clear: both;
}
.aliyun-console-topbar .topbar-head {
  background: #008fbf;
  height: 50px;
  position: relative;
  z-index: 3;
}
.aliyun-console-topbar .topbar-nav {
  position: relative;
  z-index: 2;
  background: #09c;
}
.aliyun-console-topbar .topbar-logo,
.aliyun-console-topbar .topbar-home {
  display: block;
  width: 50px;
  background: #0099cc;
  font-size: 28px;
  color: #fff;
  text-align: center;
  line-height: 50px;
}
.aliyun-console-topbar .topbar-logo span,
.aliyun-console-topbar .topbar-home span {
  line-height: 50px;
}
.aliyun-console-topbar .topbar-logo {
  background: #0087b4;
}
.aliyun-console-topbar .topbar-home {
  margin-right: 1px;
  font-size: 20px;
}
.aliyun-console-topbar .topbar-home:hover {
  background: #008fbf;
}
.aliyun-console-topbar .topbar-home-link {
  padding: 0 20px;
  margin-right: 1px;
  background: #09c;
}
.aliyun-console-topbar .topbar-home {
  -o-transition: all 0.15s, 0.15s;
  -ms-transition: all 0.15s, 0.15s;
  -moz-transition: all 0.15s, 0.15s;
  -webkit-transition: all 0.15s, 0.15s;
}
.aliyun-console-topbar .topbar-btn {
  color: #fff;
  font-size: 14px;
  line-height: 50px;
}
.aliyun-console-topbar .topbar-btn:hover,
.aliyun-console-topbar .topbar-btn.topbar-btn-dark {
  background: #008fbf;
}
.aliyun-console-topbar .topbar-nav.open .topbar-nav-btn {
  background: #fff;
  color: #333;
}
.aliyun-console-topbar .topbar-nav-btn {
  padding: 0 20px;
  display: inline-block;
  height: 50px;
}
.aliyun-console-topbar .topbar-nav-list {
  border: none;
  padding: 10px;
  margin-top: 0;
  white-space: nowrap;
}
.aliyun-console-topbar .topbar-nav-list .topbar-nav-col {
  display: inline-block;
  vertical-align: top;
  padding: 0 10px;
}
.aliyun-console-topbar .topbar-nav-list .topbar-nav-item .topbar-nav-item-title {
  margin: 3px 0px;
  color: #999;
  font-weight: 600;
}
.aliyun-console-topbar .topbar-nav-list .topbar-nav-item .topbar-nav-gap {
  border-top: 1px solid #f2f2f2;
  width: 100%;
  margin: 6px 0 10px;
}
.aliyun-console-topbar .topbar-nav-list .topbar-nav-item ul {
  padding: 0;
  margin: 8px 0 0 0;
  list-style: none;
}
.aliyun-console-topbar .topbar-nav-list .topbar-nav-item ul li {
  min-width: 160px;
  height: 28px;
  line-height: 28px;
  margin-bottom: 2px;
}
.aliyun-console-topbar .topbar-nav-list .topbar-nav-item ul li a {
  display: block;
  height: 100%;
  padding: 0 10px;
  text-decoration: none;
  color: #333;
}
.aliyun-console-topbar .topbar-nav-list .topbar-nav-item ul li a:hover {
  background-color: #f2f2f2;
}
.aliyun-console-topbar .topbar-nav-list .topbar-nav-item ul li a .topbar-nav-item-icon {
  padding-right: 2px;
  font-size: 16px;
  vertical-align: text-bottom;
  display: inline-block;
}
.aliyun-console-topbar .topbar-nav-list .topbar-nav-item ul li.topbar-unservice a {
  color: #999;
}
.aliyun-console-topbar
  .topbar-nav-list
  .topbar-nav-item
  ul
  li.topbar-unservice
  a
  .topbar-nav-item-icon {
  color: #999;
}
.aliyun-console-topbar .topbar-info {
  background: #008fbf;
  position: absolute;
  z-index: 1;
  top: 0;
  right: 0;
}
.aliyun-console-topbar .topbar-info .topbar-btn {
  padding: 0 10px;
  height: 50px;
  display: block;
  z-index: 2;
  background: #09c;
}
.aliyun-console-topbar .topbar-info .topbar-btn:hover,
.aliyun-console-topbar .topbar-info .topbar-btn.topbar-btn-dark {
  background: #008fbf;
}
.aliyun-console-topbar .topbar-info .topbar-btn.open {
  position: relative;
}
.aliyun-console-topbar .topbar-info .topbar-btn-search {
  padding: 0;
  margin-left: 1px;
}
.aliyun-console-topbar .topbar-info .topbar-info-gap {
  color: #fff;
}
.aliyun-console-topbar .topbar-info .dropdown .dropdown-menu {
  width: 100%;
  min-width: 0;
  margin: 0;
  border: none;
}
.aliyun-console-topbar .topbar-info .dropdown.open .topbar-btn {
  color: #333;
  background: #fff;
  border-bottom: 1px solid #eaedf1;
  position: relative;
}
.aliyun-console-topbar .topbar-info .topbar-info-btn {
  height: 40px;
  border-bottom: 1px solid #eaedf1;
}
.aliyun-console-topbar .topbar-info .topbar-info-btn a {
  line-height: 39px;
  padding-left: 10px;
}
.aliyun-console-topbar .topbar-info .topbar-user-large .dropdown-menu {
  width: 310px;
  left: auto;
  right: 0;
}
.aliyun-console-topbar .topbar-info .topbar-user-large .dropdown-menu .user-identity {
  height: 80px;
  padding: 8px 16px;
  position: relative;
}
.aliyun-console-topbar
  .topbar-info
  .topbar-user-large
  .dropdown-menu
  .user-identity
  .user-identity-item {
  height: 32px;
  line-height: 32px;
  display: block;
}
.aliyun-console-topbar
  .topbar-info
  .topbar-user-large
  .dropdown-menu
  .user-identity
  .user-identity-colon {
  padding: 0 5px;
}
.aliyun-console-topbar .topbar-info .topbar-user-large .dropdown-menu .user-identity-sign {
  padding: 2px 6px;
  background: #7ecef4;
  color: #fff;
  border-radius: 1px;
}
.aliyun-console-topbar .topbar-info .topbar-user-large .dropdown-menu .user-identity-sign-wrap {
  position: absolute;
  top: 14px;
  right: 30px;
}
.aliyun-console-topbar .topbar-info .topbar-user-large .dropdown-menu .user-btn-link {
  display: inline-block;
  color: #06c;
}
.aliyun-console-topbar .topbar-info .topbar-user-large .dropdown-menu .user-btn-link:hover {
  background: none;
  text-decoration: underline;
}
.aliyun-console-topbar
  .topbar-info
  .topbar-user-large
  .dropdown-menu
  .user-btn-link.user-btn-link-signout {
  float: right;
  padding: 0 16px;
}
.aliyun-console-topbar .topbar-info-item {
  display: inline-block;
  margin-left: 1px;
}
.aliyun-console-topbar .topbar-notice {
  position: relative;
  font-size: 12px;
  margin-left: 1px;
  padding: 0 12px 0 8px !important;
}
.aliyun-console-topbar .topbar-notice .topbar-notice-panel {
  display: none;
}
.aliyun-console-topbar .topbar-notice.open .topbar-notice-panel {
  display: block;
}
.aliyun-console-topbar .topbar-notice .topbar-notice-panel {
  position: absolute;
  top: 48px;
  left: -185px;
  width: 440px;
  border-radius: 2px;
  z-index: 15;
  -webkit-box-shadow: 0 1px 2px rgba(0, 0, 0, 0.175);
  -moz-box-shadow: 0 1px 2px rgba(0, 0, 0, 0.175);
  box-shadow: 0 1px 2px rgba(0, 0, 0, 0.175);
}
.aliyun-console-topbar .topbar-notice .topbar-notice-panel .topbar-notice-arrow {
  background: url(images/notice-arrow.png) 0 0 no-repeat;
  width: 11px;
  height: 6px;
  position: absolute;
  top: -6px;
  left: 220px;
}
.aliyun-console-topbar .topbar-notice .topbar-notice-panel .topbar-notice-head {
  height: 50px;
  background-color: #eaedf1;
  padding: 0 15px;
  line-height: 50px;
  color: #333;
  font-size: 14px;
}
.aliyun-console-topbar .topbar-notice .topbar-notice-panel .topbar-notice-body {
  height: 300px;
  overflow-y: auto;
  background: #fff;
  font-size: 12px;
}
.aliyun-console-topbar .topbar-notice .topbar-notice-panel .topbar-notice-body ul {
  list-style: none;
  margin: 0;
  padding: 0;
}
.aliyun-console-topbar .topbar-notice .topbar-notice-panel .topbar-notice-body ul li {
  height: 60px;
  line-height: 20px;
  border-bottom: 1px solid #eaedf1;
}
.aliyun-console-topbar .topbar-notice .topbar-notice-panel .topbar-notice-body ul li a {
  display: block;
  height: 100%;
  padding: 10px 10px;
  background: #fff;
  color: #333;
}
.aliyun-console-topbar
  .topbar-notice
  .topbar-notice-panel
  .topbar-notice-body
  ul
  li
  a
  .topbar-notice-link {
  display: block;
  max-width: 300px;
  overflow: hidden;
  white-space: nowrap;
  text-overflow: ellipsis;
  color: #06c;
}
.aliyun-console-topbar .topbar-notice .topbar-notice-panel .topbar-notice-body ul li a:hover {
  background: #f9f9f9;
}
.aliyun-console-topbar
  .topbar-notice
  .topbar-notice-panel
  .topbar-notice-body
  ul
  li.topbar-notice-readed
  a {
  color: #666;
}
.aliyun-console-topbar
  .topbar-notice
  .topbar-notice-panel
  .topbar-notice-body
  ul
  li.topbar-notice-readed
  a
  .topbar-notice-time {
  color: #999;
}
.aliyun-console-topbar
  .topbar-notice
  .topbar-notice-panel
  .topbar-notice-body
  .topbar-notice-empty {
  text-align: center;
  color: #666;
  margin-top: 80px;
}
.aliyun-console-topbar .topbar-notice .topbar-notice-panel .topbar-notice-foot {
  height: 50px;
  line-height: 50px;
  background: #fff;
  text-align: center;
}
.aliyun-console-topbar .topbar-notice .topbar-notice-panel .topbar-notice-class {
  padding: 8px 0;
  float: right;
}
.aliyun-console-topbar
  .topbar-notice
  .topbar-notice-panel
  .topbar-notice-class
  .topbar-notice-class-name {
  display: block;
  height: 24px;
  line-height: 24px;
  width: 66px;
  background: #eaedf1;
  text-align: center;
  border-radius: 3px;
}
.aliyun-console-topbar .topbar-btn-notice {
  width: auto;
  display: block;
  height: 50px;
}
.aliyun-console-topbar .topbar-btn-notice .topbar-btn-notice-icon {
  font-size: 24px;
  line-height: 50px;
  vertical-align: text-bottom;
  color: #fff;
}
.aliyun-console-topbar .topbar-btn-notice .topbar-btn-notice-num {
  font-size: 12px;
  color: #fff;
  background: #ff9900;
  border-radius: 5px;
  padding: 2px 5px;
  display: inline-block;
  margin-top: 15px;
  line-height: 16px;
  vertical-align: top;
  text-align: center;
}
.aliyun-console-topbar .topbar-btn-notice .topbar-btn-notice-num.topbar-btn-notice-num-zero {
  color: #00ace9;
  background-color: #0087b4;
}
.aliyun-console-topbar .topbar-btn-notice .topbar-nav-item-short {
  padding-left: 2px;
}
.aliyun-console-topbar .topbar-qrcode {
  position: relative;
  margin-left: 1px;
}
.aliyun-console-topbar .topbar-qrcode:hover .topbar-qrcode-panel {
  display: block;
}
.aliyun-console-topbar .topbar-qrcode .topbar-qrcode-panel {
  top: 50px;
  left: 0;
  position: absolute;
  width: 130px;
  padding: 12px 8px;
  background: #fff;
  border: 1px solid #eaedf1;
  box-shadow: 0 1px 3px rgba(0, 0, 0, 0.1);
  display: none;
}
.aliyun-console-topbar .topbar-qrcode .topbar-qrcode-image {
  width: 100px;
  margin: 0 auto;
}
.aliyun-console-topbar .topbar-qrcode .topbar-qrcode-title {
  text-align: center;
  padding-top: 10px;
}
.aliyun-console-topbar .topbar-new-icon {
  position: relative;
  top: -4px;
  padding-left: 2px;
}
.aliyun-console-topbar-search {
  position: relative;
  z-index: 1;
}
.aliyun-console-topbar-search:hover {
  background: #008fbf;
}
.aliyun-console-topbar-search:hover .topbar-search-ask {
  background: #008fbf;
}
.aliyun-console-topbar-search .topbar-search-ask {
  width: 200px;
  height: 50px;
  border: 0;
  background: #09c;
  line-height: 26px;
  padding: 12px 30px 12px 10px;
  display: block;
  color: #fff;
  -webkit-border-radius: 1px 1px;
  -moz-border-radius: 1px / 1px;
  border-radius: 1px / 1px;
  -o-transition: all 0.15s, 0.15s;
  -ms-transition: all 0.15s, 0.15s;
  -moz-transition: all 0.15s, 0.15s;
  -webkit-transition: all 0.15s, 0.15s;
}
.aliyun-console-topbar-search .topbar-search-ask:focus {
  outline: none;
}
.aliyun-console-topbar-search .topbar-search-ask-shade {
  color: #00ace9;
}
.aliyun-console-topbar-search .topbar-search-mark {
  font-size: 16px;
  line-height: 50px;
  position: absolute;
  height: 50px;
  width: 40px;
  color: #fff;
  text-decoration: none;
  display: block;
  text-align: center;
  top: 0;
  right: 0;
}
.aliyun-console-topbar-search .topbar-search-mark .icon-search,
.aliyun-console-topbar-search .topbar-search-mark .icon-enter {
  line-height: 50px;
}
.aliyun-console-topbar-search.topbar-search-active {
  background: #008fbf;
}
.aliyun-console-topbar-search.topbar-search-active .topbar-search-ask {
  background: #008fbf;
}
.aliyun-console-topbar-search.topbar-search-active .topbar-search-ask-shade {
  color: #fff;
}
.aliyun-console-topbar-search-v1_3_21 {
  position: relative;
}
.aliyun-console-topbar-search-v1_3_21.topbar-search-dropdown-open .topbar-btn {
  background: #008fbf;
}
.aliyun-console-topbar-search-v1_3_21 .icon-search {
  font-size: 16px;
  padding-right: 4px;
  position: relative;
  top: 2px;
}
.aliyun-console-topbar-search-v1_3_21 .topbar-search-dropdown {
  height: 38px;
  position: absolute;
  bottom: -38px;
  right: -1px;
  border: 2px solid #008fbf;
  background: #fff;
}
.aliyun-console-topbar-search-v1_3_21 .topbar-search-dropdown input {
  display: block;
  height: 34px;
  padding: 4px 6px;
  margin-right: 30px;
  width: 250px;
  border-width: 0;
  outline: 0;
  line-height: 34px;
  color: #546478;
  font-size: 12px;
}
.aliyun-console-topbar-search-v1_3_21 .topbar-search-dropdown .topbar-search-mark {
  position: absolute;
  right: 0;
  top: 0;
  height: 34px;
  width: 34px;
  display: block;
  line-height: 34px;
  text-align: center;
  color: #546478;
}
.aliyun-console-topbar-help {
  position: fixed;
  top: 0;
  right: 0;
  bottom: 0;
}
.aliyun-console-topbar-help .topbar-help-inner {
  width: 486px;
  overflow: hidden;
  background: #fff;
  border-left: 1px solid #e1e6eb;
  position: absolute;
  right: -486px;
  -webkit-box-shadow: 0 0px 10px rgba(0, 0, 0, 0.1);
  -moz-box-shadow: 0 0px 10px rgba(0, 0, 0, 0.1);
  box-shadow: 0 0px 10px rgba(0, 0, 0, 0.1);
  -o-transition: all 0.2s ease, 0.2s ease;
  -ms-transition: all 0.2s ease, 0.2s ease;
  -moz-transition: all 0.2s ease, 0.2s ease;
  -webkit-transition: all 0.2s ease, 0.2s ease;
  z-index: 1;
  top: 50px;
  bottom: 0;
}
.aliyun-console-topbar-help .topbar-help-inner.topbar-help-show {
  right: 0px;
}
.aliyun-console-topbar-help .topbar-help-head {
  height: 68px;
  padding-left: 20px;
  line-height: 68px;
  border-bottom: 1px solid #e1e6eb;
  position: relative;
  color: #333;
}
.aliyun-console-topbar-help .topbar-help-body {
  position: absolute;
  top: 68px;
  bottom: 0;
  background: #fff;
}
.aliyun-console-topbar-help .topbar-help-iframe {
  height: 100%;
}
.aliyun-console-topbar-help .topbar-help-close {
  font-size: 18px;
  float: right;
  height: 68px;
  width: 68px;
  line-height: 68px !important;
  text-align: center;
  color: #546478;
  cursor: pointer;
  user-select: none;
  -webkit-user-select: none;
  -moz-user-select: none;
}
.aliyun-console-topbar-help .topbar-help-close:hover {
  color: #000;
}
.console-topbar-new {
  position: relative;
  z-index: 100;
  clear: both;
  height: 40px;
  background: #34383c;
  font-size: 12px;
  min-width: 1000px;
}
.console-topbar-new .console-topbar-btn {
  width: 50px;
  height: 40px;
  display: inline-block;
  vertical-align: middle;
  margin-right: 1px;
  background-color: #2a2e31;
  text-decoration: none;
  text-align: center;
  color: #fff;
  line-height: 40px;
  -o-transition: all 0.3s;
  -ms-transition: all 0.3s;
  -moz-transition: all 0.3s;
  -webkit-transition: all 0.3s;
}
.console-topbar-new .console-topbar-btn .console-topbar-btn-text {
  font-size: 14px;
  text-align: center;
  white-space: nowrap;
  display: none;
}
.console-topbar-new .console-topbar-btn .console-topbar-btn-icon {
  font-size: 22px;
  display: inline;
  line-height: 40px;
  color: #fff;
}
.console-topbar-new .console-topbar-btn .caret {
  -o-transition: -o-transform 0.3s;
  -ms-transition: -ms-transform 0.3s;
  -moz-transition: -moz-transform 0.3s;
  -webkit-transition: -webkit-transform 0.3s;
  transition: transform 0.3s;
}
.console-topbar-new .console-topbar-btn:hover {
  width: auto;
}
.console-topbar-new .console-topbar-btn:hover.console-topbar-btn-inverse,
.console-topbar-new .console-topbar-btn:hover.console-topbar-btn-inverse-white {
  background-color: #585e65;
  color: #fff;
}
.console-topbar-new .console-topbar-btn:hover .console-topbar-btn-text {
  display: inline;
}
.console-topbar-new .console-topbar-btn:hover .console-topbar-btn-icon {
  display: none;
  vertical-align: text-bottom;
}
.console-topbar-new .console-topbar-btn:hover.console-topbar-btn-home {
  width: 106px;
}
.console-topbar-new .console-topbar-btn:hover.console-topbar-btn-nav {
  width: 120px;
}
.console-topbar-new .console-topbar-btn:hover.console-topbar-btn-ak {
  width: 104px;
}
.console-topbar-new .console-topbar-btn:hover.console-topbar-btn-workorder {
  width: 94px;
}
.console-topbar-new .console-topbar-btn.console-topbar-btn-last {
  margin-right: 0;
}
.console-topbar-new .console-topbar-btn.console-topbar-logo-icon {
  -o-transition: none;
  -ms-transition: none;
  -moz-transition: none;
  -webkit-transition: none;
  color: #2a2e31;
}
.console-topbar-new .console-topbar-btn.console-topbar-logo-icon img {
  width: 22px;
  height: 22px;
  display: block;
  margin: 9px 14px;
}
.console-topbar-new .console-topbar-btn.console-topbar-nav-link {
  font-size: 12px;
  width: auto;
  padding: 0 15px;
}
.console-topbar-new .console-topbar-btn.console-topbar-nav-link .console-topbar-nav-link-icon {
  width: 16px;
  height: 19px;
  vertical-align: middle;
  position: relative;
  display: inline-block;
  margin-right: 4px;
  overflow: hidden;
  font-size: 16px;
}
.console-topbar-new .console-topbar-btn.console-topbar-btn-user {
  width: auto;
}
.console-topbar-new .console-topbar-btn.console-topbar-btn-user .console-topbar-btn-text {
  display: inline;
  padding: 0 15px;
}
.console-topbar-new .console-topbar-btn.console-topbar-btn-notice {
  width: auto;
  padding: 0 10px;
}
.console-topbar-new .console-topbar-btn.console-topbar-btn-notice .console-topbar-btn-notice-icon {
  font-size: 24px;
  line-height: 40px;
  vertical-align: text-bottom;
}
.console-topbar-new .console-topbar-btn.console-topbar-btn-notice .console-topbar-btn-notice-num {
  font-size: 12px;
  color: #fff;
  background: #ff9900;
  border-radius: 5px;
  padding: 2px 1px;
  width: 20px;
  display: inline-block;
  margin-top: 10px;
  line-height: 16px;
  vertical-align: top;
}
.console-topbar-new
  .console-topbar-btn.console-topbar-btn-notice
  .console-topbar-btn-notice-num.console-topbar-btn-notice-num-zero {
  color: #999;
  background-color: #34383c;
}
.console-topbar-new .console-topbar-btn.console-topbar-btn-notice .console-topbar-nav-item-short {
  padding-left: 2px;
}
.console-topbar-new .console-topbar-btn.console-topbar-btn-ak {
  overflow: hidden;
}
.console-topbar-new .console-topbar-btn.console-topbar-btn-nav {
  overflow: hidden;
  position: relative;
  z-index: 2;
}
.console-topbar-new .console-topbar-nav .console-topbar-nav-list {
  border: 1px solid #ddd;
  border-top: none;
  padding: 10px;
  margin-top: 0;
  margin-left: -1px;
}
.console-topbar-new .console-topbar-nav .console-topbar-nav-list .console-topbar-nav-col {
  float: left;
  padding: 0 10px;
}
.console-topbar-new
  .console-topbar-nav
  .console-topbar-nav-list
  .console-topbar-nav-item
  .console-topbar-nav-item-title {
  margin: 3px 0px;
  color: #999;
  font-weight: 600;
}
.console-topbar-new
  .console-topbar-nav
  .console-topbar-nav-list
  .console-topbar-nav-item
  .console-topbar-nav-gap {
  border-top: 1px solid #f2f2f2;
  width: 100%;
  margin: 10px 0;
}
.console-topbar-new .console-topbar-nav .console-topbar-nav-list .console-topbar-nav-item ul {
  padding: 0;
  margin: 10px 0 0 0;
  list-style: none;
}
.console-topbar-new .console-topbar-nav .console-topbar-nav-list .console-topbar-nav-item ul li {
  width: 170px;
  height: 30px;
  line-height: 30px;
  margin-bottom: 2px;
}
.console-topbar-new .console-topbar-nav .console-topbar-nav-list .console-topbar-nav-item ul li a {
  display: block;
  height: 100%;
  padding-left: 10px;
  text-decoration: none;
  color: #333;
}
.console-topbar-new
  .console-topbar-nav
  .console-topbar-nav-list
  .console-topbar-nav-item
  ul
  li
  a:hover {
  background-color: #f2f2f2;
}
.console-topbar-new
  .console-topbar-nav
  .console-topbar-nav-list
  .console-topbar-nav-item
  ul
  li
  a
  .console-topbar-nav-item-icon {
  padding-right: 2px;
  font-size: 16px;
  vertical-align: text-bottom;
}
.console-topbar-new
  .console-topbar-nav
  .console-topbar-nav-list
  .console-topbar-nav-item
  ul
  li
  a
  .console-topbar-nav-item-icon.icon-ecs {
  color: #007eff;
}
.console-topbar-new
  .console-topbar-nav
  .console-topbar-nav-list
  .console-topbar-nav-item
  ul
  li
  a
  .console-topbar-nav-item-icon.icon-slb {
  color: #f27741;
}
.console-topbar-new
  .console-topbar-nav
  .console-topbar-nav-list
  .console-topbar-nav-item
  ul
  li
  a
  .console-topbar-nav-item-icon.icon-rds {
  color: #20f8b8;
}
.console-topbar-new
  .console-topbar-nav
  .console-topbar-nav-list
  .console-topbar-nav-item
  ul
  li
  a
  .console-topbar-nav-item-icon.icon-oss {
  color: #ade675;
}
.console-topbar-new
  .console-topbar-nav
  .console-topbar-nav-list
  .console-topbar-nav-item
  ul
  li
  a
  .console-topbar-nav-item-icon.icon-cdn {
  color: #bff3fe;
}
.console-topbar-new
  .console-topbar-nav
  .console-topbar-nav-list
  .console-topbar-nav-item
  ul
  li
  a
  .console-topbar-nav-item-icon.icon-ots {
  color: #15d4f0;
}
.console-topbar-new
  .console-topbar-nav
  .console-topbar-nav-list
  .console-topbar-nav-item
  ul
  li
  a
  .console-topbar-nav-item-icon.icon-ocs {
  color: #40ff8f;
}
.console-topbar-new
  .console-topbar-nav
  .console-topbar-nav-list
  .console-topbar-nav-item
  ul
  li
  a
  .console-topbar-nav-item-icon.icon-odps {
  color: #ffba00;
}
.console-topbar-new
  .console-topbar-nav
  .console-topbar-nav-list
  .console-topbar-nav-item
  ul
  li
  a
  .console-topbar-nav-item-icon.icon-ace {
  color: #c8341c;
}
.console-topbar-new
  .console-topbar-nav
  .console-topbar-nav-list
  .console-topbar-nav-item
  ul
  li
  a
  .console-topbar-nav-item-icon.icon-yundun {
  color: #298edb;
}
.console-topbar-new
  .console-topbar-nav
  .console-topbar-nav-list
  .console-topbar-nav-item
  ul
  li
  a
  .console-topbar-nav-item-icon.icon-yunjiankong {
  color: #86f2af;
}
.console-topbar-new
  .console-topbar-nav
  .console-topbar-nav-list
  .console-topbar-nav-item
  ul
  li
  a
  .console-topbar-nav-item-icon.icon-sls {
  color: #075ac0;
}
.console-topbar-new
  .console-topbar-nav
  .console-topbar-nav-list
  .console-topbar-nav-item
  ul
  li
  a
  .console-topbar-nav-item-icon.icon-oas {
  color: #79df71;
}
.console-topbar-new
  .console-topbar-nav
  .console-topbar-nav-list
  .console-topbar-nav-item
  ul
  li
  a
  .console-topbar-nav-item-icon.icon-ess {
  color: #0cf;
}
.console-topbar-new
  .console-topbar-nav
  .console-topbar-nav-list
  .console-topbar-nav-item
  ul
  li
  a
  .console-topbar-nav-item-icon.icon-mqs {
  color: #fff400;
}
.console-topbar-new
  .console-topbar-nav
  .console-topbar-nav-list
  .console-topbar-nav-item
  ul
  li
  a
  .console-topbar-nav-item-icon.icon-vpc {
  color: #6cf;
}
.console-topbar-new
  .console-topbar-nav
  .console-topbar-nav-list
  .console-topbar-nav-item
  ul
  li
  a
  .console-topbar-nav-item-icon.icon-opensearch {
  color: #5bc8e8;
}
.console-topbar-new
  .console-topbar-nav
  .console-topbar-nav-list
  .console-topbar-nav-item
  ul
  li
  a
  .console-topbar-nav-item-icon.icon-lightcloud {
  color: #6bbd52;
}
.console-topbar-new
  .console-topbar-nav
  .console-topbar-nav-list
  .console-topbar-nav-item
  ul
  li
  a
  .console-topbar-nav-item-icon.icon-pts {
  color: #009dff;
}
.console-topbar-new
  .console-topbar-nav
  .console-topbar-nav-list
  .console-topbar-nav-item
  ul
  li
  a
  .console-topbar-nav-item-icon.icon-ons {
  color: #6b3100;
}
.console-topbar-new
  .console-topbar-nav
  .console-topbar-nav-list
  .console-topbar-nav-item
  ul
  li
  a
  .console-topbar-nav-item-icon.icon-dpc {
  color: #289de9;
}
.console-topbar-new
  .console-topbar-nav
  .console-topbar-nav-list
  .console-topbar-nav-item
  ul
  li
  a
  .console-topbar-nav-item-icon.icon-ads {
  color: #71ceec;
}
.console-topbar-new
  .console-topbar-nav
  .console-topbar-nav-list
  .console-topbar-nav-item
  ul
  li
  a
  .console-topbar-nav-item-icon.icon-mts {
  color: #f93;
}
.console-topbar-new
  .console-topbar-nav
  .console-topbar-nav-list
  .console-topbar-nav-item
  ul
  li
  a
  .console-topbar-nav-item-icon.icon-drds {
  color: #6f9;
}
.console-topbar-new
  .console-topbar-nav
  .console-topbar-nav-list
  .console-topbar-nav-item
  ul
  li.console-topbar-unservice
  a {
  color: #999;
}
.console-topbar-new
  .console-topbar-nav
  .console-topbar-nav-list
  .console-topbar-nav-item
  ul
  li.console-topbar-unservice
  a
  .console-topbar-nav-item-icon {
  color: #999;
}
.console-topbar-new .dropdown .dropdown-menu {
  z-index: 1;
  border-radius: 0;
  -webkit-box-shadow: 0 2px 4px rgba(0, 0, 0, 0.175);
  -moz-box-shadow: 0 2px 4px rgba(0, 0, 0, 0.175);
  box-shadow: 0 2px 4px rgba(0, 0, 0, 0.175);
}
.console-topbar-new .dropdown.open .console-topbar-btn.console-topbar-btn-inverse {
  background-color: #585e65;
  color: #fff;
}
.console-topbar-new .dropdown.open .console-topbar-btn.console-topbar-btn-inverse-white {
  background-color: #fff;
  color: #333;
}
.console-topbar-new .dropdown.open .console-topbar-btn .console-topbar-btn-text {
  display: inline;
}
.console-topbar-new .dropdown.open .console-topbar-btn .console-topbar-btn-icon {
  display: none;
  vertical-align: text-bottom;
}
.console-topbar-new .dropdown.open .console-topbar-btn:hover.console-topbar-btn-inverse-white {
  background-color: #fff !important;
  color: #333 !important;
}
.console-topbar-new .dropdown.open .console-topbar-btn.console-topbar-btn-nav {
  width: 120px;
}
.console-topbar-new .dropdown.open .console-topbar-btn.console-topbar-btn-workorder {
  width: 94px;
}
.console-topbar-new .dropdown.open .console-topbar-btn .caret {
  transform: rotate(180deg);
  -webkit-transform: rotate(180deg);
  -moz-transform: rotate(180deg);
  -ms-transform: rotate(180deg);
  -o-transform: rotate(180deg);
}
.console-topbar-new .console-topbar-user .dropdown-menu,
.console-topbar-new .console-topbar-dropdown .dropdown-menu {
  margin-top: -1px;
}
.console-topbar-new .console-topbar-user .dropdown-menu > li a,
.console-topbar-new .console-topbar-dropdown .dropdown-menu > li a {
  padding: 6px 20px;
}
.console-topbar-new .console-topbar-workorder .dropdown-menu {
  min-width: 96px;
}
.console-topbar-new .console-topbar-workorder .dropdown-menu > li a {
  padding: 6px 24px 6px 16px;
}
.console-topbar-new .console-topbar-notice {
  position: relative;
}
.console-topbar-new .console-topbar-notice .console-topbar-notice-panel {
  display: none;
}
.console-topbar-new .console-topbar-notice.open .console-topbar-notice-panel {
  display: block;
}
.console-topbar-new .console-topbar-notice .console-topbar-notice-panel {
  position: absolute;
  top: 38px;
  left: -170px;
  width: 390px;
  border: 1px solid #bbb;
  border-radius: 2px;
  z-index: 15;
  -webkit-box-shadow: 0 1px 2px rgba(0, 0, 0, 0.175);
  -moz-box-shadow: 0 1px 2px rgba(0, 0, 0, 0.175);
  box-shadow: 0 1px 2px rgba(0, 0, 0, 0.175);
}
.console-topbar-new
  .console-topbar-notice
  .console-topbar-notice-panel
  .console-topbar-notice-arrow {
  background: url(images/notice-arrow.png) 0 0 no-repeat;
  width: 11px;
  height: 6px;
  position: absolute;
  top: -6px;
  left: 196px;
}
.console-topbar-new
  .console-topbar-notice
  .console-topbar-notice-panel
  .console-topbar-notice-head {
  height: 40px;
  border-bottom: 1px solid #ccc;
  background-color: #f2f2f2;
  padding: 0 15px;
  line-height: 40px;
  color: #333;
  font-size: 14px;
}
.console-topbar-new
  .console-topbar-notice
  .console-topbar-notice-panel
  .console-topbar-notice-body {
  height: 240px;
  overflow-y: auto;
  background: #fff;
}
.console-topbar-new
  .console-topbar-notice
  .console-topbar-notice-panel
  .console-topbar-notice-body
  ul {
  list-style: none;
  margin: 0 5px;
  padding: 0;
}
.console-topbar-new
  .console-topbar-notice
  .console-topbar-notice-panel
  .console-topbar-notice-body
  ul
  li {
  height: 40px;
  line-height: 40px;
  border-bottom: 1px solid #ececec;
}
.console-topbar-new
  .console-topbar-notice
  .console-topbar-notice-panel
  .console-topbar-notice-body
  ul
  li
  a {
  display: block;
  height: 100%;
  padding: 0 10px;
  background: #fff;
}
.console-topbar-new
  .console-topbar-notice
  .console-topbar-notice-panel
  .console-topbar-notice-body
  ul
  li
  a
  span {
  display: block;
}
.console-topbar-new
  .console-topbar-notice
  .console-topbar-notice-panel
  .console-topbar-notice-body
  ul
  li
  a
  .console-topbar-notice-link {
  float: left;
  max-width: 272px;
  overflow: hidden;
  white-space: nowrap;
  text-overflow: ellipsis;
}
.console-topbar-new
  .console-topbar-notice
  .console-topbar-notice-panel
  .console-topbar-notice-body
  ul
  li
  a
  .console-topbar-notice-time {
  float: right;
  color: #333;
}
.console-topbar-new
  .console-topbar-notice
  .console-topbar-notice-panel
  .console-topbar-notice-body
  ul
  li
  a:hover {
  background: #f9f9f9;
}
.console-topbar-new
  .console-topbar-notice
  .console-topbar-notice-panel
  .console-topbar-notice-body
  ul
  li.console-topbar-notice-readed
  a {
  color: #666;
}
.console-topbar-new
  .console-topbar-notice
  .console-topbar-notice-panel
  .console-topbar-notice-body
  ul
  li.console-topbar-notice-readed
  a
  .console-topbar-notice-time {
  color: #999;
}
.console-topbar-new
  .console-topbar-notice
  .console-topbar-notice-panel
  .console-topbar-notice-body
  .console-topbar-notice-empty {
  text-align: center;
  color: #666;
  margin-top: 80px;
}
.console-topbar-new
  .console-topbar-notice
  .console-topbar-notice-panel
  .console-topbar-notice-foot {
  height: 48px;
  line-height: 48px;
  background: #fff;
}
.console-topbar-new
  .console-topbar-notice
  .console-topbar-notice-panel
  .console-topbar-notice-foot
  .console-topbar-notice-more {
  padding-right: 15px;
}
.console-topbar-new .console-topbar-locale {
  float: left;
}
.console-topbar-new .console-topbar-locale .dropdown-menu {
  right: 0;
  left: auto;
  margin-top: -1px;
  width: 50px;
  min-width: 60px;
}
.console-topbar-new .console-topbar-locale .console-topbar-btn.console-topbar-btn-locale {
  width: 60px;
  background: none;
}
.console-topbar-new
  .console-topbar-locale
  .console-topbar-btn.console-topbar-btn-locale
  .console-topbar-btn-text {
  display: block;
}
.console-topbar-new.console-topbar-new-en .console-topbar-btn:hover.console-topbar-btn-home {
  width: 116px;
}
.console-topbar-new.console-topbar-new-en .console-topbar-btn:hover.console-topbar-btn-nav {
  width: 170px;
}
.console-topbar-new.console-topbar-new-en .console-topbar-btn:hover.console-topbar-btn-workorder {
  width: 146px;
}
.console-topbar-new.console-topbar-new-en .console-topbar-nav .console-topbar-nav-item ul li {
  width: auto !important;
}
.console-topbar-new.console-topbar-new-en .console-topbar-nav .console-topbar-nav-item ul li a {
  padding: 0 10px;
}
.console-topbar-new.console-topbar-new-en
  .dropdown.open
  .console-topbar-btn.console-topbar-btn-nav {
  width: 170px;
}
.console-topbar-new.console-topbar-new-en
  .dropdown.open
  .console-topbar-btn.console-topbar-btn-workorder {
  width: 146px;
}
.console-navbar {
  font-size: 12px;
  color: #666666;
  word-wrap: break-word;
  height: 56px;
  border: none;
  border-bottom: 1px solid #dddddd;
  box-shadow: 0px 0px 4px rgba(0, 0, 0, 0.1);
  position: relative;
  box-sizing: content-box;
  margin-bottom: 0px;
  background-color: #fff;
  border-radius: 0 !important;
  z-index: 2;
}
.console-navbar * {
  box-sizing: content-box;
}
.console-navbar a {
  color: #333;
}
.console-navbar .console-navbar-title {
  float: left;
  line-height: 56px;
  padding: 0 40px 0 14px;
  font-size: 18px;
  color: #999999;
}
.console-navbar .console-navbar-title .console-navbar-subtitle {
  margin-right: 5px;
}
.console-navbar .nav li {
  float: left;
  display: inline;
  margin: 0 20px;
  height: 56px;
  font-size: 14px;
}
.console-navbar .nav li a {
  padding: 0 2px;
  float: left;
  height: 55px;
  color: #333333;
  line-height: 56px;
  text-decoration: none;
}
.console-navbar .nav li a:hover,
.console-navbar .nav li a:focus {
  background-color: #fff;
}
.console-navbar .nav li.active {
  height: 55px;
}
.console-navbar .nav li.active a {
  color: #ff4902;
  border-bottom: 2px solid #ff4902;
}
.console-navbar .console-navbar-a-default {
  cursor: default;
}
.console-navbar .console-navbar-links-example {
  margin-top: 15px;
  padding: 0 15px 0;
  line-height: 24px;
  border-left: 1px solid #eeeeee;
}
.console-navbar .console-navbar-links-example a {
  color: #b3b3b3;
}
.console-title {
  padding: 16px 0px;
  min-height: 70px;
}
.console-title .nav-pills {
  display: inline-block;
  vertical-align: bottom;
}
.console-title .nav-pills li a,
.console-title .nav-pills li a:focus,
.console-title .nav-pills li button,
.console-title .nav-pills li button:focus {
  padding: 6px 6px;
}
.console-title h1,
.console-title h2,
.console-title h3,
.console-title h4,
.console-title h5,
.console-title h6 {
  display: inline-block;
  text-indent: 8px;
  border-left: 2px solid #88b7e0;
  margin-top: 0px;
  margin-bottom: 0px;
  margin-right: 8px;
}
.console-title h1 {
  margin-top: 0px;
  margin-bottom: 0px;
}
.console-title h2 {
  margin-top: 2px;
  margin-bottom: 2px;
}
.console-title h3 {
  margin-top: 4px;
  margin-bottom: 4px;
}
.console-title h4 {
  margin-top: 6px;
  margin-bottom: 6px;
}
.console-title h5 {
  margin-top: 8px;
  margin-bottom: 8px;
}
.console-title-border {
  border-bottom: 1px solid #ddd;
}
.console-sub-title {
  position: relative;
  padding-left: 16px;
  margin-bottom: -1px;
  display: table;
  width: 100%;
  z-index: 1;
  height: 40px;
  border: 1px solid #e1e6eb;
  border-left: 3px solid #778;
  background-color: #f4f5f9;
}
.console-sub-title h5 {
  color: #666;
  font-size: 14px;
}
.console-box-border {
  border: 1px solid #e1e6eb;
}
.margin-left,
.margin-left-1 {
  margin-left: 8px !important;
}
.margin-left-2 {
  margin-left: 16px !important;
}
.margin-left-3 {
  margin-left: 24px !important;
}
.margin-left-4 {
  margin-left: 32px !important;
}
.margin-right,
.margin-right-1 {
  margin-right: 8px !important;
}
.margin-right-2 {
  margin-right: 16px !important;
}
.margin-right-3 {
  margin-right: 24px !important;
}
.margin-right-4 {
  margin-right: 32px !important;
}
.margin-top,
.margin-top-1 {
  margin-top: 8px !important;
}
.margin-top-2 {
  margin-top: 16px !important;
}
.margin-top-3 {
  margin-top: 24px !important;
}
.margin-top-4 {
  margin-top: 32px !important;
}
.row-padding-1 {
  padding-top: 8px;
  padding-bottom: 8px;
}
.row-padding,
.row-padding-2 {
  padding-top: 16px;
  padding-bottom: 16px;
}
.row-padding-3 {
  padding-top: 24px;
  padding-bottom: 24px;
}
.row-padding-4 {
  padding-top: 32px;
  padding-bottom: 32px;
}
.row-margin-1 {
  margin-top: 8px;
  margin-bottom: 8px;
}
.row-margin,
.row-margin-2 {
  margin-top: 16px;
  margin-bottom: 16px;
}
.row-margin-3 {
  margin-top: 24px;
  margin-bottom: 24px;
}
.row-margin-4 {
  margin-top: 32px;
  margin-bottom: 32px;
}
.col-padding-1 {
  padding-left: 8px;
  padding-right: 8px;
}
.col-padding,
.col-padding-2 {
  padding-left: 16px;
  padding-right: 16px;
}
.col-padding-3 {
  padding-left: 24px;
  padding-right: 24px;
}
.col-padding-4 {
  padding-left: 32px;
  padding-right: 32px;
}
.col-margin-1 {
  margin-left: 8px;
  margin-right: 8px;
}
.col-margin,
.col-margin-2 {
  margin-left: 16px;
  margin-right: 16px;
}
.col-margin-3 {
  margin-left: 24px;
  margin-right: 24px;
}
.col-margin-4 {
  margin-left: 32px;
  margin-right: 32px;
}
.inline-block {
  display: inline-block !important;
  display: -moz-inline-stack;
  display: inline-block;
  vertical-align: middle;
  *vertical-align: auto;
  zoom: 1;
  *display: inline;
}
.partition {
  display: -moz-inline-stack;
  display: inline-block;
  vertical-align: middle;
  *vertical-align: auto;
  zoom: 1;
  *display: inline;
  padding: 0px 4px;
}
.no-data {
  padding: 24px 0px;
  text-align: center;
  color: #666;
}
@font-face {
  font-family: 'aliyun-console-font';
  src: url('fonts/aliyun-console-font.eot?t91au5');
  src: url('fonts/aliyun-console-font.eot?t91au5#iefix') format('embedded-opentype'),
    url('fonts/aliyun-console-font.ttf?t91au5') format('truetype'),
    url('fonts/aliyun-console-font.woff?t91au5') format('woff'),
    url('fonts/aliyun-console-font.svg?t91au5#aliyun-console-font') format('svg');
  font-weight: normal;
  font-style: normal;
}
[class^='icon-'],
[class*=' icon-'] {
  font-family: 'aliyun-console-font' !important;
  speak: none;
  font-style: normal;
  font-weight: normal;
  font-variant: normal;
  text-transform: none;
  line-height: 1;
  -webkit-font-smoothing: antialiased;
  -moz-osx-font-smoothing: grayscale;
}
.icon-logo2:before {
  content: '\e63b';
}
.icon-logo1:before {
  content: '\e63a';
}
.icon-logo-new:before {
  content: '\e97f';
}
.icon-dms-2:before {
  content: '\e92d';
}
.icon-dms-3:before {
  content: '\e92e';
}
.icon-dms:before {
  content: '\e92f';
}
.icon-gpdb-2:before {
  content: '\e983';
}
.icon-gpdb-3:before {
  content: '\e984';
}
.icon-gpdb:before {
  content: '\e985';
}
.icon-schedulerx-2:before {
  content: '\e986';
}
.icon-schedulerx-3:before {
  content: '\e987';
}
.icon-schedulerx:before {
  content: '\e988';
}
.icon-txc-2:before {
  content: '\e989';
}
.icon-txc-3:before {
  content: '\e98a';
}
.icon-txc:before {
  content: '\e98b';
}
.icon-csb-2:before {
  content: '\e909';
}
.icon-csb-3:before {
  content: '\e90a';
}
.icon-csb:before {
  content: '\e90b';
}
.icon-mobsec-2:before {
  content: '\e96d';
}
.icon-mobsec-3:before {
  content: '\e96e';
}
.icon-mobsec:before {
  content: '\e96f';
}
.icon-mss-2:before {
  content: '\e970';
}
.icon-mss-3:before {
  content: '\e971';
}
.icon-mss:before {
  content: '\e972';
}
.icon-sos-2:before {
  content: '\e973';
}
.icon-sos-3:before {
  content: '\e974';
}
.icon-sos:before {
  content: '\e975';
}
.icon-sppc-2:before {
  content: '\e976';
}
.icon-sppc-3:before {
  content: '\e977';
}
.icon-sppc:before {
  content: '\e978';
}
.icon-webfirewall-2:before {
  content: '\e979';
}
.icon-webfirewall-3:before {
  content: '\e97a';
}
.icon-webfirewall:before {
  content: '\e97b';
}
.icon-xianzhi-2:before {
  content: '\e97c';
}
.icon-xianzhi-3:before {
  content: '\e97d';
}
.icon-xianzhi:before {
  content: '\e97e';
}
.icon-livevideo-2:before {
  content: '\e964';
}
.icon-livevideo-3:before {
  content: '\e965';
}
.icon-livevideo:before {
  content: '\e966';
}
.icon-slm-2:before {
  content: '\e967';
}
.icon-slm-3:before {
  content: '\e968';
}
.icon-slm:before {
  content: '\e969';
}
.icon-vod-2:before {
  content: '\e96a';
}
.icon-vod-3:before {
  content: '\e96b';
}
.icon-vod:before {
  content: '\e96c';
}
.icon-kms-2:before {
  content: '\e95e';
}
.icon-kms-3:before {
  content: '\e95f';
}
.icon-kms:before {
  content: '\e960';
}
.icon-nas-2:before {
  content: '\e961';
}
.icon-nas-3:before {
  content: '\e962';
}
.icon-nas:before {
  content: '\e963';
}
.icon-apigateway-2:before {
  content: '\e94f';
}
.icon-apigateway-3:before {
  content: '\e950';
}
.icon-apigateway:before {
  content: '\e951';
}
.icon-oceanbase-2:before {
  content: '\e952';
}
.icon-oceanbase-3:before {
  content: '\e953';
}
.icon-oceanbase:before {
  content: '\e954';
}
.icon-petadata-2:before {
  content: '\e955';
}
.icon-petadata-3:before {
  content: '\e956';
}
.icon-petadata:before {
  content: '\e957';
}
.icon-ecsm-2:before {
  content: '\e958';
}
.icon-ecsm-3:before {
  content: '\e959';
}
.icon-ecsm:before {
  content: '\e95a';
}
.icon-yundunzhengshu-2:before {
  content: '\e95b';
}
.icon-yundunzhengshu-3:before {
  content: '\e95c';
}
.icon-yundunzhengshu:before {
  content: '\e95d';
}
.icon-cdi-2:before {
  content: '\e93a';
}
.icon-cdi-3:before {
  content: '\e93b';
}
.icon-cdi:before {
  content: '\e93c';
}
.icon-disk-2:before {
  content: '\e93d';
}
.icon-disk-3:before {
  content: '\e93e';
}
.icon-disk:before {
  content: '\e93f';
}
.icon-dsi-2:before {
  content: '\e940';
}
.icon-dsi-3:before {
  content: '\e941';
}
.icon-dsi:before {
  content: '\e942';
}
.icon-hpc-2:before {
  content: '\e943';
}
.icon-hpc-3:before {
  content: '\e944';
}
.icon-hpc:before {
  content: '\e945';
}
.icon-httpdns-2:before {
  content: '\e946';
}
.icon-httpdns-3:before {
  content: '\e947';
}
.icon-httpdns:before {
  content: '\e948';
}
.icon-iot-2:before {
  content: '\e949';
}
.icon-iot-3:before {
  content: '\e94a';
}
.icon-iot2:before {
  content: '\e94b';
}
.icon-vipaegis-2:before {
  content: '\e94c';
}
.icon-vipaegis-3:before {
  content: '\e94d';
}
.icon-vipaegis:before {
  content: '\e94e';
}
.icon-cs-2:before {
  content: '\e92a';
}
.icon-cs-3:before {
  content: '\e92b';
}
.icon-cs:before {
  content: '\e92c';
}
.icon-ewh-2:before {
  content: '\e930';
}
.icon-ewh-3:before {
  content: '\e931';
}
.icon-ewh:before {
  content: '\e932';
}
.icon-expressconnect-2:before {
  content: '\e933';
}
.icon-expressconnect-3:before {
  content: '\e934';
}
.icon-expressconnect:before {
  content: '\e935';
}
.icon-hsm-2:before {
  content: '\e936';
}
.icon-hsm-3:before {
  content: '\e937';
}
.icon-hsm:before {
  content: '\e938';
}
.icon-kuaizhaolian:before {
  content: '\e939';
}
.icon-mongodb-2:before {
  content: '\e927';
}
.icon-mongodb-3:before {
  content: '\e928';
}
.icon-mongodb:before {
  content: '\e929';
}
.icon-actiontrail-2:before {
  content: '\e90f';
}
.icon-actiontrail-3:before {
  content: '\e910';
}
.icon-actiontrail:before {
  content: '\e911';
}
.icon-ats-2:before {
  content: '\e912';
}
.icon-ats-3:before {
  content: '\e913';
}
.icon-ats:before {
  content: '\e914';
}
.icon-cli-2:before {
  content: '\e915';
}
.icon-cli-3:before {
  content: '\e916';
}
.icon-cli:before {
  content: '\e917';
}
.icon-directmail-2:before {
  content: '\e918';
}
.icon-directmail-3:before {
  content: '\e919';
}
.icon-directmail:before {
  content: '\e91a';
}
.icon-eclipse-2:before {
  content: '\e91b';
}
.icon-eclipse-3:before {
  content: '\e91c';
}
.icon-eclipse:before {
  content: '\e91d';
}
.icon-havip-2:before {
  content: '\e91e';
}
.icon-havip-3:before {
  content: '\e91f';
}
.icon-havip:before {
  content: '\e920';
}
.icon-ros-2:before {
  content: '\e921';
}
.icon-ros-3:before {
  content: '\e922';
}
.icon-ros:before {
  content: '\e923';
}
.icon-visualstudio-2:before {
  content: '\e924';
}
.icon-visualstudio-3:before {
  content: '\e925';
}
.icon-visualstudio:before {
  content: '\e926';
}
.icon-emr-2:before {
  content: '\e90c';
}
.icon-emr-3:before {
  content: '\e90d';
}
.icon-emr:before {
  content: '\e90e';
}
.icon-antifraud-3:before {
  content: '\e903';
}
.icon-antifraud:before {
  content: '\e904';
}
.icon-antifraud-2:before {
  content: '\e905';
}
.icon-ddosbasic:before {
  content: '\e906';
}
.icon-ddosbasic-3:before {
  content: '\e907';
}
.icon-ddosbasic-2:before {
  content: '\e908';
}
.icon-aegis:before {
  content: '\e900';
}
.icon-aegis-3:before {
  content: '\e901';
}
.icon-aegis-2:before {
  content: '\e902';
}
.icon-amr-2:before {
  content: '\e71c';
}
.icon-amr-3:before {
  content: '\e71d';
}
.icon-amr:before {
  content: '\e71e';
}
.icon-eip-2:before {
  content: '\e71f';
}
.icon-eip-3:before {
  content: '\e720';
}
.icon-eip:before {
  content: '\e721';
}
.icon-expense-i18n:before {
  content: '\e71b';
}
.icon-aps-2:before {
  content: '\e715';
}
.icon-aps-3:before {
  content: '\e716';
}
.icon-aps:before {
  content: '\e717';
}
.icon-batchcompute-2:before {
  content: '\e718';
}
.icon-batchcompute-3:before {
  content: '\e719';
}
.icon-batchcompute:before {
  content: '\e71a';
}
.icon-sas-2:before {
  content: '\e70c';
}
.icon-sas-3:before {
  content: '\e70d';
}
.icon-sas:before {
  content: '\e70e';
}
.icon-scan-2:before {
  content: '\e70f';
}
.icon-scan-3:before {
  content: '\e710';
}
.icon-scan:before {
  content: '\e711';
}
.icon-waf-2:before {
  content: '\e712';
}
.icon-waf-3:before {
  content: '\e713';
}
.icon-waf:before {
  content: '\e714';
}
.icon-mns-2:before {
  content: '\e709';
}
.icon-mns-3:before {
  content: '\e70a';
}
.icon-mns:before {
  content: '\e70b';
}
.icon-qrcode:before {
  content: '\e708';
}
.icon-unfold:before {
  content: '\e707';
}
.icon-fold:before {
  content: '\e706';
}
.icon-form:before {
  content: '\e6fd';
}
.icon-accelerate:before {
  content: '\e6fe';
}
.icon-feedback:before {
  content: '\e702';
}
.icon-vdc-2:before {
  content: '\e703';
}
.icon-vdc-3:before {
  content: '\e704';
}
.icon-vdc:before {
  content: '\e705';
}
.icon-new:before {
  content: '\e6fc';
}
.icon-collapse-right:before {
  content: '\e6fb';
}
.icon-collapse-left:before {
  content: '\e6fa';
}
.icon-aec:before {
  content: '\e6f3';
}
.icon-aic:before {
  content: '\e6f4';
}
.icon-mobile-2:before {
  content: '\e6f5';
}
.icon-amc:before {
  content: '\e6f6';
}
.icon-arc:before {
  content: '\e6f7';
}
.icon-game:before {
  content: '\e6f8';
}
.icon-iot:before {
  content: '\e6f9';
}
.icon-right:before {
  content: '\e6f2';
}
.icon-afc:before {
  content: '\e6f0';
}
.icon-specs:before {
  content: '\e6f1';
}
.icon-pen-2:before {
  content: '\e6c8';
}
.icon-key:before {
  content: '\e635';
}
.icon-bsn:before {
  content: '\e6ea';
}
.icon-mac-2:before {
  content: '\e6eb';
}
.icon-mac-3:before {
  content: '\e6ec';
}
.icon-mac:before {
  content: '\e6ed';
}
.icon-fenxiao:before {
  content: '\e6ee';
}
.icon-account-2:before {
  content: '\e6ef';
}
.icon-qiyeyouxiang-2:before {
  content: '\e6be';
}
.icon-qiyeyouxiang-3:before {
  content: '\e6bf';
}
.icon-qiyeyouxiang:before {
  content: '\e6c0';
}
.icon-yuming-2:before {
  content: '\e6d3';
}
.icon-yuming-3:before {
  content: '\e6df';
}
.icon-yuming:before {
  content: '\e6e0';
}
.icon-yumingyuwangzhan-2:before {
  content: '\e6e1';
}
.icon-yumingyuwangzhan-3:before {
  content: '\e6e2';
}
.icon-yumingyuwangzhan:before {
  content: '\e6e3';
}
.icon-yunjiexi-2:before {
  content: '\e6e4';
}
.icon-yunjiexi-3:before {
  content: '\e6e5';
}
.icon-yunjiexi:before {
  content: '\e6e6';
}
.icon-yunxunizhuji-2:before {
  content: '\e6e7';
}
.icon-yunxunizhuji-3:before {
  content: '\e6e8';
}
.icon-yunxunizhuji:before {
  content: '\e6e9';
}
.icon-api-3:before {
  content: '\e6d2';
}
.icon-api-2:before {
  content: '\e6d4';
}
.icon-api:before {
  content: '\e6d5';
}
.icon-dpa-2:before {
  content: '\e6d6';
}
.icon-dpa-3:before {
  content: '\e6d7';
}
.icon-dpa:before {
  content: '\e6d8';
}
.icon-lvwang-2:before {
  content: '\e6d9';
}
.icon-lvwang-3:before {
  content: '\e6da';
}
.icon-lvwang:before {
  content: '\e6db';
}
.icon-mas-2:before {
  content: '\e6dc';
}
.icon-mas-3:before {
  content: '\e6dd';
}
.icon-mas:before {
  content: '\e6de';
}
.icon-dts-2:before {
  content: '\e6cf';
}
.icon-dts-3:before {
  content: '\e6d0';
}
.icon-dts:before {
  content: '\e6d1';
}
.icon-android:before {
  content: '\e6c9';
}
.icon-cps-2:before {
  content: '\e6ca';
}
.icon-cps-3:before {
  content: '\e6cb';
}
.icon-cps:before {
  content: '\e6cc';
}
.icon-ios:before {
  content: '\e6cd';
}
.icon-vitality:before {
  content: '\e6ce';
}
.icon-dfs-2:before {
  content: '\e6bb';
}
.icon-dfs-3:before {
  content: '\e6bc';
}
.icon-dfs:before {
  content: '\e6bd';
}
.icon-edas-2:before {
  content: '\e6c1';
}
.icon-edas-3:before {
  content: '\e6c2';
}
.icon-edas:before {
  content: '\e6c3';
}
.icon-enter:before {
  content: '\e6c4';
}
.icon-usableCenter-2:before {
  content: '\e6c5';
}
.icon-usableCenter-3:before {
  content: '\e6c6';
}
.icon-usableCenter:before {
  content: '\e6c7';
}
.icon-ace-2:before {
  content: '\e600';
}
.icon-ace:before {
  content: '\e601';
}
.icon-add-1:before {
  content: '\e602';
}
.icon-add-2:before {
  content: '\e603';
}
.icon-add:before {
  content: '\e604';
}
.icon-ads-2:before {
  content: '\e605';
}
.icon-ads:before {
  content: '\e606';
}
.icon-amplify:before {
  content: '\e607';
}
.icon-arrow-down:before {
  content: '\e608';
}
.icon-arrow-left:before {
  content: '\e609';
}
.icon-arrow-right:before {
  content: '\e60a';
}
.icon-arrow-up:before {
  content: '\e60b';
}
.icon-backup:before {
  content: '\e60c';
}
.icon-bell:before {
  content: '\e60d';
}
.icon-buy:before {
  content: '\e60e';
}
.icon-calendar:before {
  content: '\e60f';
}
.icon-cdn-2:before {
  content: '\e610';
}
.icon-cdn:before {
  content: '\e611';
}
.icon-cdp:before {
  content: '\e612';
}
.icon-clock:before {
  content: '\e613';
}
.icon-cloudisk:before {
  content: '\e614';
}
.icon-cloudisk2:before {
  content: '\e615';
}
.icon-db-g:before {
  content: '\e616';
}
.icon-db-r:before {
  content: '\e617';
}
.icon-db-sign:before {
  content: '\e618';
}
.icon-db-t:before {
  content: '\e619';
}
.icon-db:before {
  content: '\e61a';
}
.icon-ddos-2:before {
  content: '\e61b';
}
.icon-ddos:before {
  content: '\e61c';
}
.icon-detail-2:before {
  content: '\e61d';
}
.icon-detail:before {
  content: '\e61e';
}
.icon-disk-image:before {
  content: '\e61f';
}
.icon-down:before {
  content: '\e620';
}
.icon-dpc-2:before {
  content: '\e621';
}
.icon-dpc:before {
  content: '\e622';
}
.icon-drds-2:before {
  content: '\e623';
}
.icon-drds:before {
  content: '\e624';
}
.icon-ecs-2:before {
  content: '\e625';
}
.icon-ecs:before {
  content: '\e626';
}
.icon-ess-2:before {
  content: '\e627';
}
.icon-ess:before {
  content: '\e628';
}
.icon-exec-snapshot-policy:before {
  content: '\e629';
}
.icon-goback:before {
  content: '\e62a';
}
.icon-graphs:before {
  content: '\e62b';
}
.icon-help-1:before {
  content: '\e62c';
}
.icon-help-2:before {
  content: '\e62d';
}
.icon-help:before {
  content: '\e62e';
}
.icon-home:before {
  content: '\e62f';
}
.icon-info-1:before {
  content: '\e630';
}
.icon-info-2:before {
  content: '\e631';
}
.icon-info:before {
  content: '\e632';
}
.icon-invite:before {
  content: '\e633';
}
.icon-jiankong-2:before {
  content: '\e634';
}
.icon-lightcloud-2:before {
  content: '\e636';
}
.icon-lightcloud:before {
  content: '\e637';
}
.icon-log:before {
  content: '\e638';
}
.icon-logo:before {
  content: '\e639';
}
.icon-menu:before {
  content: '\e63c';
}
.icon-mqs-2:before {
  content: '\e63d';
}
.icon-mqs:before {
  content: '\e63e';
}
.icon-mts:before {
  content: '\e63f';
}
.icon-narrow:before {
  content: '\e640';
}
.icon-no-1:before {
  content: '\e641';
}
.icon-no-2:before {
  content: '\e642';
}
.icon-no:before {
  content: '\e643';
}
.icon-oas-2:before {
  content: '\e644';
}
.icon-oas:before {
  content: '\e645';
}
.icon-ocs-2:before {
  content: '\e646';
}
.icon-ocs:before {
  content: '\e647';
}
.icon-odps-2:before {
  content: '\e648';
}
.icon-odps:before {
  content: '\e649';
}
.icon-ons-2:before {
  content: '\e64a';
}
.icon-ons:before {
  content: '\e64b';
}
.icon-opensearch-2:before {
  content: '\e64c';
}
.icon-opensearch:before {
  content: '\e64d';
}
.icon-oss-2:before {
  content: '\e64e';
}
.icon-oss:before {
  content: '\e64f';
}
.icon-ots-2:before {
  content: '\e650';
}
.icon-ots:before {
  content: '\e651';
}
.icon-pen:before {
  content: '\e652';
}
.icon-performance:before {
  content: '\e653';
}
.icon-pts-2:before {
  content: '\e654';
}
.icon-pts:before {
  content: '\e655';
}
.icon-ram-2:before {
  content: '\e656';
}
.icon-ram:before {
  content: '\e657';
}
.icon-rds-2:before {
  content: '\e658';
}
.icon-rds:before {
  content: '\e659';
}
.icon-regional:before {
  content: '\e65a';
}
.icon-remove-1:before {
  content: '\e65b';
}
.icon-remove-2:before {
  content: '\e65c';
}
.icon-remove:before {
  content: '\e65d';
}
.icon-renew-mgt:before {
  content: '\e65e';
}
.icon-safe-lock:before {
  content: '\e65f';
}
.icon-safetycontrol:before {
  content: '\e660';
}
.icon-search:before {
  content: '\e661';
}
.icon-setup:before {
  content: '\e662';
}
.icon-shift-in:before {
  content: '\e663';
}
.icon-slb-2:before {
  content: '\e664';
}
.icon-slb:before {
  content: '\e665';
}
.icon-sls-2:before {
  content: '\e666';
}
.icon-sls:before {
  content: '\e667';
}
.icon-snapshot:before {
  content: '\e668';
}
.icon-text-free:before {
  content: '\e669';
}
.icon-threshold:before {
  content: '\e66a';
}
.icon-tree:before {
  content: '\e66b';
}
.icon-unlock:before {
  content: '\e66c';
}
.icon-up:before {
  content: '\e66d';
}
.icon-updown:before {
  content: '\e66e';
}
.icon-viewtable:before {
  content: '\e66f';
}
.icon-vpc-2:before {
  content: '\e670';
}
.icon-vpc:before {
  content: '\e671';
}
.icon-warning-1:before {
  content: '\e672';
}
.icon-warning-2:before {
  content: '\e673';
}
.icon-warning:before {
  content: '\e674';
}
.icon-weekly:before {
  content: '\e675';
}
.icon-yes-1:before {
  content: '\e676';
}
.icon-yes-2:before {
  content: '\e677';
}
.icon-yes:before {
  content: '\e678';
}
.icon-yundun-2:before {
  content: '\e679';
}
.icon-yundun:before {
  content: '\e67a';
}
.icon-yunjiankong:before {
  content: '\e67b';
}
.icon-annex:before {
  content: '\e67c';
}
.icon-renew:before {
  content: '\e67d';
}
.icon-renew-2:before {
  content: '\e67e';
}
.icon-plus-border:before {
  content: '\e67f';
}
.icon-wo-domain:before {
  content: '\e680';
}
.icon-wo-email:before {
  content: '\e681';
}
.icon-wo-host:before {
  content: '\e682';
}
.icon-wo-sitebuild:before {
  content: '\e683';
}
.icon-wo-salepre:before {
  content: '\e684';
}
.icon-wo-beian:before {
  content: '\e685';
}
.icon-wo-account:before {
  content: '\e686';
}
.icon-wo-finance:before {
  content: '\e687';
}
.icon-square:before {
  content: '\e688';
}
.icon-left:before {
  content: '\e689';
}
.icon-upload:before {
  content: '\e68a';
}
.icon-list-open:before {
  content: '\e68b';
}
.icon-pause:before {
  content: '\e68c';
}
.icon-list-close:before {
  content: '\e68d';
}
.icon-circle:before {
  content: '\e68e';
}
.icon-refresh:before {
  content: '\e68f';
}
.icon-return:before {
  content: '\e690';
}
.icon-undo:before {
  content: '\e691';
}
.icon-alipay:before {
  content: '\e692';
}
.icon-auto-renew:before {
  content: '\e693';
}
.icon-mobile:before {
  content: '\e694';
}
.icon-account:before {
  content: '\e695';
}
.icon-services:before {
  content: '\e696';
}
.icon-expense:before {
  content: '\e697';
}
.icon-redisa-2:before {
  content: '\e698';
}
.icon-redisa:before {
  content: '\e699';
}
.icon-ddos-3:before {
  content: '\e69a';
}
.icon-redisa-3:before {
  content: '\e69b';
}
.icon-toolsimage-2:before {
  content: '\e69c';
}
.icon-cdp-2:before {
  content: '\e69d';
}
.icon-mts-2:before {
  content: '\e69e';
}
.icon-toolsimage:before {
  content: '\e69f';
}
.icon-toolsimage-3:before {
  content: '\e6a0';
}
.icon-ons-3:before {
  content: '\e6a1';
}
.icon-ram-3:before {
  content: '\e6a2';
}
.icon-yundun-3:before {
  content: '\e6a3';
}
.icon-pts-3:before {
  content: '\e6a4';
}
.icon-mts-3:before {
  content: '\e6a5';
}
.icon-mqs-3:before {
  content: '\e6a6';
}
.icon-drds-3:before {
  content: '\e6a7';
}
.icon-cdp-3:before {
  content: '\e6a8';
}
.icon-dpc-3:before {
  content: '\e6a9';
}
.icon-ads-3:before {
  content: '\e6aa';
}
.icon-jiankong-3:before {
  content: '\e6ab';
}
.icon-vpc-3:before {
  content: '\e6ac';
}
.icon-slb-3:before {
  content: '\e6ad';
}
.icon-rds-3:before {
  content: '\e6ae';
}
.icon-ots-3:before {
  content: '\e6af';
}
.icon-oss-3:before {
  content: '\e6b0';
}
.icon-ess-3:before {
  content: '\e6b1';
}
.icon-opensearch-3:before {
  content: '\e6b2';
}
.icon-odps-3:before {
  content: '\e6b3';
}
.icon-ocs-3:before {
  content: '\e6b4';
}
.icon-oas-3:before {
  content: '\e6b5';
}
.icon-lightcloud-3:before {
  content: '\e6b6';
}
.icon-cdn-3:before {
  content: '\e6b7';
}
.icon-ace-3:before {
  content: '\e6b8';
}
.icon-sls-3:before {
  content: '\e6b9';
}
.icon-ecs-3:before {
  content: '\e6ba';
}
.modal-content {
  border-radius: 0px;
  border: 1px solid #999;
  border: 1px solid rgba(0, 0, 0, 0.3);
  -webkit-box-shadow: 0px 5px 10px rgba(0, 0, 0, 0.5);
  -moz-box-shadow: 0px 5px 10px rgba(0, 0, 0, 0.5);
  box-shadow: 0px 5px 10px rgba(0, 0, 0, 0.5);
}
.modal-footer {
  margin-top: 0px;
}
.modal-title {
  font-size: 14px;
}
.modal-header .close {
  font-size: 28px;
  margin-top: -8px;
  font-weight: normal;
}
.modal-backdrop {
  background-color: #fff;
}
.console-message-dialog .modal-body .lead {
  font-size: 16px;
}
.console-message-dialog .modal-body p {
  margin-top: 6px;
}
.nav-tabs > li > a,
.nav-tabs.nav-justified > li > a {
  border-radius: 0px 0px 0px 0px;
}
.nav-tabs {
  border-color: #ddd;
}
.nav-tabs > li {
  margin-left: -1px;
  border-top: 1px solid #ddd;
  border-left: 1px solid #ddd;
  border-right: 1px solid #ddd;
  z-index: 1;
}
.nav-tabs > li > a,
.nav-tabs > li > a:focus {
  color: #666;
  border-left: 0px;
  border-right: 0px;
  margin-right: 0px;
  padding: 10px 16px;
  background: #fbfaf8;
  border-bottom: 0px;
}
.nav-tabs > li.active {
  border-top: 0px;
  border-left: 1px solid #ddd;
  border-right: 1px solid #ddd;
  z-index: 3;
}
.nav-tabs > li.active > a,
.nav-tabs > li.active > a:hover,
.nav-tabs > li.active > a:focus {
  border-top: 2px solid #00a2ca;
  border-left: 0px;
  border-right: 0px;
  border-bottom: 1px solid #fff;
  color: #333;
}
.nav-tabs > li > a:hover {
  background-color: #fff;
  color: #09c;
}
.nav-tabs .open > a,
.nav-tabs .open > a:hover,
.nav-tabs .open > a:focus {
  color: #000;
  background-color: #fafafa;
  border-color: #eee;
}
.nav-tabs.nav-justified > li:first-child {
  border-left: 1px solid #ddd;
}
.nav-tabs.nav-justified > li {
  border-top: 1px solid #ddd;
  border-left: 0px solid #ddd;
  border-right: 1px solid #ddd;
  z-index: 1;
}
.nav-tabs.nav-justified > li > a {
  border-left: 0px;
  border-right: 0px;
  margin-right: 0px;
  background-color: #fbfaf8;
  border-bottom: 1px solid #ddd;
}
.nav-tabs.nav-justified > li > a:hover {
  color: #09c;
  background-color: #fff;
}
.nav-tabs.nav-justified > li.active {
  border-top: 0px;
  z-index: 3;
}
.nav-tabs.nav-justified > .active > a,
.nav-tabs.nav-justified > .active > a:hover,
.nav-tabs.nav-justified > .active > a:focus {
  border-top: 2px solid #00a2ca;
  border-left: 0px;
  border-right: 0px;
  border-bottom: 1px solid #fff;
  color: #333;
  background-color: #fff;
}
.nav-pills li a,
.nav-pills li a:focus,
.nav-pills li button,
.nav-pills li button:focus {
  padding: 6px 12px;
  border-radius: 0px;
  border: 1px solid #d9dee4;
  background-color: #d9dee4;
  color: #666;
  line-height: 20px;
  height: 32px;
  margin-left: 2px;
}
.nav-pills li a:hover,
.nav-pills li a:focus:hover,
.nav-pills li button:hover,
.nav-pills li button:focus:hover {
  border: 1px solid #d9dee4;
  background-color: #dce2e7;
  color: #444;
}
.nav-pills li.active a,
.nav-pills li.active a:hover,
.nav-pills li.active a:focus,
.nav-pills li.active button,
.nav-pills li.active button:hover,
.nav-pills li.active button:focus {
  border: 1px solid #546478;
  background-color: #546478;
  color: #ffffff;
}
.c-texttrimmer-pen {
  position: absolute;
  width: 18px;
  height: 18px;
  font-size: 12px;
  padding: 2px;
  text-align: center;
  margin-left: 6px;
}
.c-texttrimmer-box {
  position: absolute;
  padding: 16px;
  background: #fff;
  z-index: 1000;
  border: 1px solid #999;
  border: 1px solid rgba(0, 0, 0, 0.3);
  -webkit-border-radius: 0px;
  -moz-border-radius: 0px;
  -ms-border-radius: 0px;
  -o-border-radius: 0px;
  border-radius: 0px;
  -webkit-box-shadow: 1px 1px 8px rgba(0, 0, 0, 0.5);
  -moz-box-shadow: 1px 1px 8px rgba(0, 0, 0, 0.5);
  box-shadow: 1px 1px 8px rgba(0, 0, 0, 0.5);
}
.c-texttrimmer-box:focus {
  outline: none;
}
.c-texttrimmer-box p {
  margin: 0 0 10px;
}
.c-texttrimmer-box p.c-texttrimmer-tip {
  color: red;
}
.c-texttrimmer-box .c-texttrimmer-btnbox a {
  margin-right: 8px;
}
.modal,
.modal-open {
  overflow: auto;
  overflow-y: auto;
}
.console-helper {
  position: absolute;
  height: 100%;
  width: 400px;
  right: 0px;
  top: 32px;
  z-index: 1000;
  border: 1px solid #eee;
  background: #fff;
  border-left: 1px solid #dddddd;
  box-shadow: 0px 0px 4px rgba(0, 0, 0, 0.2);
  position: fixed;
}
.console-helper-animation {
  -webkit-transition: all 0.3s cubic-bezier(0.25, 0.5, 0.5, 0.9);
  transition: all 0.3s cubic-bezier(0.25, 0.5, 0.5, 0.9);
  -webkit-transform: translateX(0);
  transform: translateX(0);
}
.console-helper-folded {
  right: -400px;
}
.console-helper-folded .console-helper-head .console-helper-button {
  margin-left: -44px;
}
.console-helper-head {
  height: 56px;
  background: #f5f5f5;
  border-bottom: 1px solid #dddddd;
}
.console-helper-head .console-helper-button {
  float: left;
  background: url(images/helper-icon.png) center center no-repeat;
  height: 32px;
  width: 32px;
  margin: 12px;
  cursor: pointer;
  opacity: 0.6;
}
.console-helper-head .console-helper-button:hover {
  opacity: 1;
}
.console-helper-head .console-helper-title {
  float: left;
  font-size: 14px;
  line-height: 32px;
  height: 32px;
  margin: 12px 0;
  color: #333;
}
.console-helper-body .console-helper-nav {
  border-bottom: 1px solid #dddddd;
  margin: 0 20px;
  list-style: none;
  overflow: hidden;
  zoom: 1;
  padding: 0;
}
.console-helper-body .console-helper-nav li {
  float: left;
  padding: 12px;
}
.console-helper-body .console-helper-nav li a {
  color: #666;
}
.console-helper-body .console-helper-nav li a:hover {
  color: #000;
}
.console-helper-body .console-helper-nav li.active {
  border-bottom: 2px solid #999;
}
.console-helper-body .console-helper-panel-list .console-helper-panel {
  margin: 20px;
}
.console-helper-body
  .console-helper-panel-list
  .console-helper-panel
  .console-helper-xiaoyun
  .console-helper-xiaoyun-search {
  height: 32px;
}
.console-helper-body
  .console-helper-panel-list
  .console-helper-panel
  .console-helper-xiaoyun
  .console-helper-xiaoyun-recommend
  ul {
  list-style: none;
  margin: 0;
  padding: 0;
}
.console-helper-foot {
  background: #f5f5f5;
  position: absolute;
  width: 100%;
  bottom: 0;
  left: 0;
  border-top: 1px solid #eee;
}
.console-helper-foot .console-helper-service {
  overflow: hidden;
  zoom: 1;
  height: 32px;
  margin: 12px;
  list-style: none;
}
.console-helper-foot .console-helper-service li {
  width: 48%;
  float: left;
}
.console-helper-foot .console-helper-service li p {
  margin: 0;
  color: #666;
}
.console-helper-foot .console-helper-service li p a {
  color: #666;
}
.console-helper-foot .console-helper-service li p a:hover {
  text-decoration: underline;
}
.growl {
  z-index: 9999999;
  top: 50px;
  width: 260px;
}
.alert-success {
  color: #090;
  background-color: #f2ffea;
  border-color: #c7ddb9;
}
.alert-success .alert-link {
  color: #063;
  font-weight: normal;
}
.alert-info {
  color: #555;
  background-color: #f9f9f9;
  border-color: #ddd;
}
.alert-info .alert-link {
  color: #06c;
  font-weight: normal;
}
.alert-warning {
  color: #f68300;
  background-color: #fcf8e2;
  border-color: #fbeccb;
}
.alert-warning .alert-link {
  color: #c50;
  font-weight: normal;
}
.alert-danger {
  color: #ee2117;
  background-color: #fff6f2;
  border-color: #f1acac;
}
.alert-danger .alert-link {
  color: #b00;
  font-weight: normal;
}
.alert {
  padding: 6px 12px;
  line-height: 18px;
  margin-bottom: 6px;
  border-radius: 0px;
}
.alert .close {
  margin-top: -5px;
}
.alert ul {
  padding-left: 16px;
}
.product-icons-32,
.product-icons-48,
.product-icons-64 {
  background-repeat: no-repeat;
  display: -moz-inline-stack;
  display: inline-block;
  vertical-align: middle;
  *vertical-align: auto;
  zoom: 1;
  *display: inline;
  background-image: url(aliyun-logo/product.icons.png);
  background-image: -webkit-image-set(
    url(aliyun-logo/product.icons.png) 1x,
    url(aliyun-logo/product.icons@2x.png) 2x
  );
  background-image: -moz-image-set(
    url(aliyun-logo/product.icons.png) 1x,
    url(aliyun-logo/product.icons@2x.png) 2x
  );
  background-image: -ms-image-set(
    url(aliyun-logo/product.icons.png) 1x,
    url(aliyun-logo/product.icons@2x.png) 2x
  );
  background-image: -os-image-set(
    url(aliyun-logo/product.icons.png) 1x,
    url(aliyun-logo/product.icons@2x.png) 2x
  );
}
.product-icons-32 {
  width: 32px;
  height: 32px;
}
.product-icons-48 {
  width: 48px;
  height: 48px;
}
.product-icons-64 {
  width: 64px;
  height: 64px;
}
.product-icons-32.product-icons-ace-grey {
  background-position: -448px -1088px !important;
}
.product-icons-32.product-icons-ace {
  background-position: -800px -1024px !important;
}
.product-icons-48.product-icons-ace-grey {
  background-position: -192px -832px !important;
}
.product-icons-48.product-icons-ace {
  background-position: -720px -880px !important;
}
.product-icons-64.product-icons-ace-grey {
  background-position: -576px -128px !important;
}
.product-icons-64.product-icons-ace {
  background-position: 0px -64px !important;
}
.product-icons-32.product-icons-actiontrail-grey {
  background-position: -416px -1088px !important;
}
.product-icons-32.product-icons-actiontrail {
  background-position: -384px -1088px !important;
}
.product-icons-48.product-icons-actiontrail-grey {
  background-position: -976px -288px !important;
}
.product-icons-48.product-icons-actiontrail {
  background-position: -432px -976px !important;
}
.product-icons-64.product-icons-actiontrail-grey {
  background-position: -128px 0px !important;
}
.product-icons-64.product-icons-actiontrail {
  background-position: -128px -64px !important;
}
.product-icons-32.product-icons-ads-grey {
  background-position: -352px -1088px !important;
}
.product-icons-32.product-icons-ads {
  background-position: -256px -1088px !important;
}
.product-icons-48.product-icons-ads-grey {
  background-position: -768px -880px !important;
}
.product-icons-48.product-icons-ads {
  background-position: -928px -384px !important;
}
.product-icons-64.product-icons-ads-grey {
  background-position: -64px -128px !important;
}
.product-icons-64.product-icons-ads {
  background-position: -128px -128px !important;
}
.product-icons-32.product-icons-aegis-grey {
  background-position: -224px -1088px !important;
}
.product-icons-32.product-icons-aegis {
  background-position: -192px -1088px !important;
}
.product-icons-48.product-icons-aegis-grey {
  background-position: -688px -768px !important;
}
.product-icons-48.product-icons-aegis {
  background-position: -832px -96px !important;
}
.product-icons-64.product-icons-aegis-grey {
  background-position: -192px -64px !important;
}
.product-icons-64.product-icons-aegis {
  background-position: -192px -128px !important;
}
.product-icons-32.product-icons-antifraud-grey {
  background-position: -160px -1088px !important;
}
.product-icons-32.product-icons-antifraud {
  background-position: -64px -1088px !important;
}
.product-icons-48.product-icons-antifraud-grey {
  background-position: -880px -480px !important;
}
.product-icons-48.product-icons-antifraud {
  background-position: -880px -720px !important;
}
.product-icons-64.product-icons-antifraud-grey {
  background-position: -64px -192px !important;
}
.product-icons-64.product-icons-antifraud {
  background-position: -128px -192px !important;
}
.product-icons-32.product-icons-api-grey {
  background-position: -32px -1088px !important;
}
.product-icons-32.product-icons-api {
  background-position: 0px -1088px !important;
}
.product-icons-48.product-icons-api-grey {
  background-position: -96px -928px !important;
}
.product-icons-48.product-icons-api {
  background-position: -192px -928px !important;
}
.product-icons-64.product-icons-api-grey {
  background-position: -256px 0px !important;
}
.product-icons-64.product-icons-api {
  background-position: -256px -64px !important;
}
.product-icons-32.product-icons-apigateway-grey {
  background-position: -1104px -1056px !important;
}
.product-icons-32.product-icons-apigateway {
  background-position: -1104px -960px !important;
}
.product-icons-48.product-icons-apigateway-grey {
  background-position: -480px -976px !important;
}
.product-icons-48.product-icons-apigateway {
  background-position: -576px -976px !important;
}
.product-icons-64.product-icons-apigateway-grey {
  background-position: -256px -192px !important;
}
.product-icons-64.product-icons-apigateway {
  background-position: 0px -256px !important;
}
.product-icons-32.product-icons-aps-grey {
  background-position: -1104px -928px !important;
}
.product-icons-32.product-icons-aps {
  background-position: -1104px -896px !important;
}
.product-icons-48.product-icons-aps-grey {
  background-position: -832px -432px !important;
}
.product-icons-48.product-icons-aps {
  background-position: -832px -528px !important;
}
.product-icons-64.product-icons-aps-grey {
  background-position: -128px -256px !important;
}
.product-icons-64.product-icons-aps {
  background-position: -192px -256px !important;
}
.product-icons-32.product-icons-ats-grey {
  background-position: -1104px -864px !important;
}
.product-icons-32.product-icons-ats {
  background-position: -1104px -768px !important;
}
.product-icons-48.product-icons-ats-grey {
  background-position: -768px -832px !important;
}
.product-icons-48.product-icons-ats {
  background-position: -880px 0px !important;
}
.product-icons-64.product-icons-ats-grey {
  background-position: -320px 0px !important;
}
.product-icons-64.product-icons-ats {
  background-position: -320px -64px !important;
}
.product-icons-32.product-icons-batchcompute-grey {
  background-position: -1104px -736px !important;
}
.product-icons-32.product-icons-batchcompute {
  background-position: -1104px -704px !important;
}
.product-icons-48.product-icons-batchcompute-grey {
  background-position: -192px -880px !important;
}
.product-icons-48.product-icons-batchcompute {
  background-position: -288px -880px !important;
}
.product-icons-64.product-icons-batchcompute-grey {
  background-position: -320px -192px !important;
}
.product-icons-64.product-icons-batchcompute {
  background-position: -320px -256px !important;
}
.product-icons-32.product-icons-cas-grey {
  background-position: -1104px -672px !important;
}
.product-icons-32.product-icons-cas {
  background-position: -1104px -576px !important;
}
.product-icons-48.product-icons-cas-grey {
  background-position: -928px -432px !important;
}
.product-icons-48.product-icons-cas {
  background-position: -928px -480px !important;
}
.product-icons-64.product-icons-cas-grey {
  background-position: -64px -320px !important;
}
.product-icons-64.product-icons-cas {
  background-position: -128px -320px !important;
}
.product-icons-32.product-icons-cdi-grey {
  background-position: -1104px -544px !important;
}
.product-icons-32.product-icons-cdi {
  background-position: -1104px -512px !important;
}
.product-icons-48.product-icons-cdi-grey {
  background-position: -672px -928px !important;
}
.product-icons-48.product-icons-cdi {
  background-position: -720px -928px !important;
}
.product-icons-64.product-icons-cdi-grey {
  background-position: -256px -320px !important;
}
.product-icons-64.product-icons-cdi {
  background-position: -320px -320px !important;
}
.product-icons-32.product-icons-cdn-grey {
  background-position: -1104px -480px !important;
}
.product-icons-32.product-icons-cdn {
  background-position: -1104px -384px !important;
}
.product-icons-48.product-icons-cdn-grey {
  background-position: -976px -864px !important;
}
.product-icons-48.product-icons-cdn {
  background-position: -976px -912px !important;
}
.product-icons-64.product-icons-cdn-grey {
  background-position: -384px -64px !important;
}
.product-icons-64.product-icons-cdn {
  background-position: -384px -128px !important;
}
.product-icons-32.product-icons-cdp-grey {
  background-position: -1104px -352px !important;
}
.product-icons-32.product-icons-cdp {
  background-position: -1104px -320px !important;
}
.product-icons-48.product-icons-cdp-grey {
  background-position: -1024px -48px !important;
}
.product-icons-48.product-icons-cdp {
  background-position: -1024px -96px !important;
}
.product-icons-64.product-icons-cdp-grey {
  background-position: -384px -256px !important;
}
.product-icons-64.product-icons-cdp {
  background-position: -384px -320px !important;
}
.product-icons-32.product-icons-cli-grey {
  background-position: -1104px -288px !important;
}
.product-icons-32.product-icons-cli {
  background-position: -1104px -192px !important;
}
.product-icons-48.product-icons-cli-grey {
  background-position: -832px -144px !important;
}
.product-icons-48.product-icons-cli {
  background-position: -832px -192px !important;
}
.product-icons-64.product-icons-cli-grey {
  background-position: -64px -384px !important;
}
.product-icons-64.product-icons-cli {
  background-position: -128px -384px !important;
}
.product-icons-32.product-icons-containerservice-grey {
  background-position: -1104px -160px !important;
}
.product-icons-32.product-icons-containerservice {
  background-position: -1104px -128px !important;
}
.product-icons-48.product-icons-containerservice-grey {
  background-position: -832px -720px !important;
}
.product-icons-48.product-icons-containerservice {
  background-position: -832px -768px !important;
}
.product-icons-64.product-icons-containerservice-grey {
  background-position: -256px -384px !important;
}
.product-icons-64.product-icons-containerservice {
  background-position: -320px -384px !important;
}
.product-icons-32.product-icons-cps-grey {
  background-position: -1104px -96px !important;
}
.product-icons-32.product-icons-cps {
  background-position: -1104px 0px !important;
}
.product-icons-48.product-icons-cps-grey {
  background-position: -480px -832px !important;
}
.product-icons-48.product-icons-cps {
  background-position: -528px -832px !important;
}
.product-icons-64.product-icons-cps-grey {
  background-position: -448px 0px !important;
}
.product-icons-64.product-icons-cps {
  background-position: -448px -64px !important;
}
.product-icons-32.product-icons-csb-grey {
  background-position: -1056px -1056px !important;
}
.product-icons-32.product-icons-csb {
  background-position: -1024px -1056px !important;
}
.product-icons-48.product-icons-csb-grey {
  background-position: -880px -192px !important;
}
.product-icons-48.product-icons-csb {
  background-position: -880px -240px !important;
}
.product-icons-64.product-icons-csb-grey {
  background-position: -448px -192px !important;
}
.product-icons-64.product-icons-csb {
  background-position: -448px -256px !important;
}
.product-icons-32.product-icons-ddos-grey {
  background-position: -992px -1056px !important;
}
.product-icons-32.product-icons-ddos {
  background-position: -896px -1056px !important;
}
.product-icons-48.product-icons-ddos-grey {
  background-position: -880px -768px !important;
}
.product-icons-48.product-icons-ddos {
  background-position: -880px -816px !important;
}
.product-icons-64.product-icons-ddos-grey {
  background-position: -448px -384px !important;
}
.product-icons-64.product-icons-ddos {
  background-position: 0px -448px !important;
}
.product-icons-32.product-icons-ddosbasic-grey {
  background-position: -864px -1056px !important;
}
.product-icons-32.product-icons-ddosbasic {
  background-position: -832px -1056px !important;
}
.product-icons-48.product-icons-ddosbasic-grey {
  background-position: -480px -880px !important;
}
.product-icons-48.product-icons-ddosbasic {
  background-position: -528px -880px !important;
}
.product-icons-64.product-icons-ddosbasic-grey {
  background-position: -128px -448px !important;
}
.product-icons-64.product-icons-ddosbasic {
  background-position: -192px -448px !important;
}
.product-icons-32.product-icons-dfs-grey {
  background-position: -800px -1056px !important;
}
.product-icons-32.product-icons-dfs {
  background-position: -704px -1056px !important;
}
.product-icons-48.product-icons-dfs-grey {
  background-position: -928px -144px !important;
}
.product-icons-48.product-icons-dfs {
  background-position: -928px -192px !important;
}
.product-icons-64.product-icons-dfs-grey {
  background-position: -320px -448px !important;
}
.product-icons-64.product-icons-dfs {
  background-position: -384px -448px !important;
}
.product-icons-32.product-icons-directmail-grey {
  background-position: -672px -1056px !important;
}
.product-icons-32.product-icons-directmail {
  background-position: -640px -1056px !important;
}
.product-icons-48.product-icons-directmail-grey {
  background-position: -928px -672px !important;
}
.product-icons-48.product-icons-directmail {
  background-position: -928px -720px !important;
}
.product-icons-64.product-icons-directmail-grey {
  background-position: -512px 0px !important;
}
.product-icons-64.product-icons-directmail {
  background-position: -512px -64px !important;
}
.product-icons-32.product-icons-disk-grey {
  background-position: -608px -1056px !important;
}
.product-icons-32.product-icons-disk {
  background-position: -512px -1056px !important;
}
.product-icons-48.product-icons-disk-grey {
  background-position: -336px -928px !important;
}
.product-icons-48.product-icons-disk {
  background-position: -384px -928px !important;
}
.product-icons-64.product-icons-disk-grey {
  background-position: -512px -192px !important;
}
.product-icons-64.product-icons-disk {
  background-position: -512px -256px !important;
}
.product-icons-32.product-icons-dms-grey {
  background-position: -480px -1056px !important;
}
.product-icons-32.product-icons-dms {
  background-position: -448px -1056px !important;
}
.product-icons-48.product-icons-dms-grey {
  background-position: -912px -928px !important;
}
.product-icons-48.product-icons-dms {
  background-position: -976px 0px !important;
}
.product-icons-64.product-icons-dms-grey {
  background-position: -512px -384px !important;
}
.product-icons-64.product-icons-dms {
  background-position: -512px -448px !important;
}
.product-icons-32.product-icons-dpc-grey {
  background-position: -416px -1056px !important;
}
.product-icons-32.product-icons-dpc {
  background-position: -320px -1056px !important;
}
.product-icons-48.product-icons-dpc-grey {
  background-position: -976px -528px !important;
}
.product-icons-48.product-icons-dpc {
  background-position: -976px -576px !important;
}
.product-icons-64.product-icons-dpc-grey {
  background-position: -64px -512px !important;
}
.product-icons-64.product-icons-dpc {
  background-position: -128px -512px !important;
}
.product-icons-32.product-icons-drds-grey {
  background-position: -288px -1056px !important;
}
.product-icons-32.product-icons-drds {
  background-position: -256px -1056px !important;
}
.product-icons-48.product-icons-drds-grey {
  background-position: -144px -976px !important;
}
.product-icons-48.product-icons-drds {
  background-position: -192px -976px !important;
}
.product-icons-64.product-icons-drds-grey {
  background-position: -256px -512px !important;
}
.product-icons-64.product-icons-drds {
  background-position: -320px -512px !important;
}
.product-icons-32.product-icons-dsi-grey {
  background-position: -224px -1056px !important;
}
.product-icons-32.product-icons-dsi {
  background-position: -128px -1056px !important;
}
.product-icons-48.product-icons-dsi-grey {
  background-position: -720px -976px !important;
}
.product-icons-48.product-icons-dsi {
  background-position: -768px -976px !important;
}
.product-icons-64.product-icons-dsi-grey {
  background-position: -448px -512px !important;
}
.product-icons-64.product-icons-dsi {
  background-position: -512px -512px !important;
}
.product-icons-32.product-icons-dts-grey {
  background-position: -96px -1056px !important;
}
.product-icons-32.product-icons-dts {
  background-position: -64px -1056px !important;
}
.product-icons-48.product-icons-dts-grey {
  background-position: -1024px -288px !important;
}
.product-icons-48.product-icons-dts {
  background-position: -1024px -336px !important;
}
.product-icons-64.product-icons-dts-grey {
  background-position: -576px -64px !important;
}
.product-icons-64.product-icons-dts {
  background-position: 0px 0px !important;
}
.product-icons-32.product-icons-eclipse-grey {
  background-position: -32px -1056px !important;
}
.product-icons-32.product-icons-eclipse {
  background-position: -1072px -992px !important;
}
.product-icons-48.product-icons-eclipse-grey {
  background-position: -832px 0px !important;
}
.product-icons-48.product-icons-eclipse {
  background-position: -832px -48px !important;
}
.product-icons-64.product-icons-eclipse-grey {
  background-position: -576px -256px !important;
}
.product-icons-64.product-icons-eclipse {
  background-position: -576px -320px !important;
}
.product-icons-32.product-icons-ecs-grey {
  background-position: -1072px -960px !important;
}
.product-icons-32.product-icons-ecs {
  background-position: -1072px -928px !important;
}
.product-icons-48.product-icons-ecs-grey {
  background-position: -832px -288px !important;
}
.product-icons-48.product-icons-ecs {
  background-position: -832px -336px !important;
}
.product-icons-64.product-icons-ecs-grey {
  background-position: -576px -448px !important;
}
.product-icons-64.product-icons-ecs {
  background-position: -576px -512px !important;
}
.product-icons-32.product-icons-edas-grey {
  background-position: -1072px -896px !important;
}
.product-icons-32.product-icons-edas {
  background-position: -1072px -800px !important;
}
.product-icons-48.product-icons-edas-grey {
  background-position: -832px -576px !important;
}
.product-icons-48.product-icons-edas {
  background-position: -832px -624px !important;
}
.product-icons-64.product-icons-edas-grey {
  background-position: -64px -576px !important;
}
.product-icons-64.product-icons-edas {
  background-position: -128px -576px !important;
}
.product-icons-32.product-icons-elp-grey {
  background-position: -1072px -768px !important;
}
.product-icons-32.product-icons-elp {
  background-position: -1072px -736px !important;
}
.product-icons-48.product-icons-elp-grey {
  background-position: -48px -832px !important;
}
.product-icons-48.product-icons-elp {
  background-position: -96px -832px !important;
}
.product-icons-64.product-icons-elp-grey {
  background-position: -256px -576px !important;
}
.product-icons-64.product-icons-elp {
  background-position: -320px -576px !important;
}
.product-icons-32.product-icons-emapreduce-grey {
  background-position: -1072px -704px !important;
}
.product-icons-32.product-icons-emapreduce {
  background-position: -1072px -608px !important;
}
.product-icons-48.product-icons-emapreduce-grey {
  background-position: -336px -832px !important;
}
.product-icons-48.product-icons-emapreduce {
  background-position: -384px -832px !important;
}
.product-icons-64.product-icons-emapreduce-grey {
  background-position: -448px -576px !important;
}
.product-icons-64.product-icons-emapreduce {
  background-position: -512px -576px !important;
}
.product-icons-32.product-icons-esn-grey {
  background-position: -1072px -576px !important;
}
.product-icons-32.product-icons-esn {
  background-position: -1072px -544px !important;
}
.product-icons-48.product-icons-esn-grey {
  background-position: -624px -832px !important;
}
.product-icons-48.product-icons-esn {
  background-position: -672px -832px !important;
}
.product-icons-64.product-icons-esn-grey {
  background-position: -640px 0px !important;
}
.product-icons-64.product-icons-esn {
  background-position: -640px -64px !important;
}
.product-icons-32.product-icons-ess-grey {
  background-position: -1072px -512px !important;
}
.product-icons-32.product-icons-ess {
  background-position: -1072px -416px !important;
}
.product-icons-48.product-icons-ess-grey {
  background-position: -880px -48px !important;
}
.product-icons-48.product-icons-ess {
  background-position: -880px -96px !important;
}
.product-icons-64.product-icons-ess-grey {
  background-position: -640px -192px !important;
}
.product-icons-64.product-icons-ess {
  background-position: -640px -256px !important;
}
.product-icons-32.product-icons-expressconnect-grey {
  background-position: -1072px -384px !important;
}
.product-icons-32.product-icons-expressconnect {
  background-position: -1072px -352px !important;
}
.product-icons-48.product-icons-expressconnect-grey {
  background-position: -880px -336px !important;
}
.product-icons-48.product-icons-expressconnect {
  background-position: -880px -384px !important;
}
.product-icons-64.product-icons-expressconnect-grey {
  background-position: -640px -384px !important;
}
.product-icons-64.product-icons-expressconnect {
  background-position: -640px -448px !important;
}
.product-icons-32.product-icons-havip-grey {
  background-position: -1072px -320px !important;
}
.product-icons-32.product-icons-havip {
  background-position: -1072px -224px !important;
}
.product-icons-48.product-icons-havip-grey {
  background-position: -880px -624px !important;
}
.product-icons-48.product-icons-havip {
  background-position: -880px -672px !important;
}
.product-icons-64.product-icons-havip-grey {
  background-position: -640px -576px !important;
}
.product-icons-64.product-icons-havip {
  background-position: 0px -640px !important;
}
.product-icons-32.product-icons-hpc-grey {
  background-position: -1072px -192px !important;
}
.product-icons-32.product-icons-hpc {
  background-position: -1072px -160px !important;
}
.product-icons-48.product-icons-hpc-grey {
  background-position: -48px -880px !important;
}
.product-icons-48.product-icons-hpc {
  background-position: -96px -880px !important;
}
.product-icons-64.product-icons-hpc-grey {
  background-position: -128px -640px !important;
}
.product-icons-64.product-icons-hpc {
  background-position: -192px -640px !important;
}
.product-icons-32.product-icons-hsm-grey {
  background-position: -1072px -128px !important;
}
.product-icons-32.product-icons-hsm {
  background-position: -1072px -32px !important;
}
.product-icons-48.product-icons-hsm-grey {
  background-position: -336px -880px !important;
}
.product-icons-48.product-icons-hsm {
  background-position: -384px -880px !important;
}
.product-icons-64.product-icons-hsm-grey {
  background-position: -320px -640px !important;
}
.product-icons-64.product-icons-hsm {
  background-position: -384px -640px !important;
}
.product-icons-32.product-icons-iot-grey {
  background-position: -1072px 0px !important;
}
.product-icons-32.product-icons-iot {
  background-position: -1024px -1024px !important;
}
.product-icons-48.product-icons-iot-grey {
  background-position: -624px -880px !important;
}
.product-icons-48.product-icons-iot {
  background-position: -672px -880px !important;
}
.product-icons-64.product-icons-iot-grey {
  background-position: -512px -640px !important;
}
.product-icons-64.product-icons-iot {
  background-position: -576px -640px !important;
}
.product-icons-32.product-icons-jiankong-grey {
  background-position: -992px -1024px !important;
}
.product-icons-32.product-icons-jiankong {
  background-position: -896px -1024px !important;
}
.product-icons-48.product-icons-jiankong-grey {
  background-position: -928px 0px !important;
}
.product-icons-48.product-icons-jiankong {
  background-position: -928px -48px !important;
}
.product-icons-64.product-icons-jiankong-grey {
  background-position: -704px 0px !important;
}
.product-icons-64.product-icons-jiankong {
  background-position: -704px -64px !important;
}
.product-icons-32.product-icons-keyongxingzhongxin-grey {
  background-position: -864px -1024px !important;
}
.product-icons-32.product-icons-keyongxingzhongxin {
  background-position: -832px -1024px !important;
}
.product-icons-48.product-icons-keyongxingzhongxin-grey {
  background-position: -928px -288px !important;
}
.product-icons-48.product-icons-keyongxingzhongxin {
  background-position: -144px -832px !important;
}
.product-icons-64.product-icons-keyongxingzhongxin-grey {
  background-position: -704px -192px !important;
}
.product-icons-64.product-icons-keyongxingzhongxin {
  background-position: -704px -256px !important;
}
.product-icons-32.product-icons-kms-grey {
  background-position: -704px -1024px !important;
}
.product-icons-32.product-icons-kms {
  background-position: -672px -1024px !important;
}
.product-icons-48.product-icons-kms-grey {
  background-position: -928px -576px !important;
}
.product-icons-48.product-icons-kms {
  background-position: -928px -624px !important;
}
.product-icons-64.product-icons-kms-grey {
  background-position: -704px -448px !important;
}
.product-icons-64.product-icons-kms {
  background-position: -704px -512px !important;
}
.product-icons-32.product-icons-kvstore-grey {
  background-position: -640px -1024px !important;
}
.product-icons-32.product-icons-kvstore {
  background-position: -608px -1024px !important;
}
.product-icons-48.product-icons-kvstore-grey {
  background-position: -928px -864px !important;
}
.product-icons-48.product-icons-kvstore {
  background-position: 0px -928px !important;
}
.product-icons-64.product-icons-kvstore-grey {
  background-position: -704px -576px !important;
}
.product-icons-64.product-icons-kvstore {
  background-position: -704px -640px !important;
}
.product-icons-32.product-icons-livevideo-grey {
  background-position: -512px -1024px !important;
}
.product-icons-32.product-icons-livevideo {
  background-position: -480px -1024px !important;
}
.product-icons-48.product-icons-livevideo-grey {
  background-position: -240px -928px !important;
}
.product-icons-48.product-icons-livevideo {
  background-position: -288px -928px !important;
}
.product-icons-64.product-icons-livevideo-grey {
  background-position: -128px -704px !important;
}
.product-icons-64.product-icons-livevideo {
  background-position: -192px -704px !important;
}
.product-icons-32.product-icons-lvwang-grey {
  background-position: -448px -1024px !important;
}
.product-icons-32.product-icons-lvwang {
  background-position: -416px -1024px !important;
}
.product-icons-48.product-icons-lvwang-grey {
  background-position: -528px -928px !important;
}
.product-icons-48.product-icons-lvwang {
  background-position: -576px -928px !important;
}
.product-icons-64.product-icons-lvwang-grey {
  background-position: -256px -704px !important;
}
.product-icons-64.product-icons-lvwang {
  background-position: -320px -704px !important;
}
.product-icons-32.product-icons-mac-grey {
  background-position: -320px -1024px !important;
}
.product-icons-32.product-icons-mac {
  background-position: -288px -1024px !important;
}
.product-icons-48.product-icons-mac-grey {
  background-position: -816px -928px !important;
}
.product-icons-48.product-icons-mac {
  background-position: -864px -928px !important;
}
.product-icons-64.product-icons-mac-grey {
  background-position: -512px -704px !important;
}
.product-icons-64.product-icons-mac {
  background-position: -576px -704px !important;
}
.product-icons-32.product-icons-man-grey {
  background-position: -256px -1024px !important;
}
.product-icons-32.product-icons-man {
  background-position: -224px -1024px !important;
}
.product-icons-48.product-icons-man-grey {
  background-position: -976px -144px !important;
}
.product-icons-48.product-icons-man {
  background-position: -976px -192px !important;
}
.product-icons-64.product-icons-man-grey {
  background-position: -640px -704px !important;
}
.product-icons-64.product-icons-man {
  background-position: -704px -704px !important;
}
.product-icons-32.product-icons-mns-grey {
  background-position: -128px -1024px !important;
}
.product-icons-32.product-icons-mns {
  background-position: -96px -1024px !important;
}
.product-icons-48.product-icons-mns-grey {
  background-position: -976px -432px !important;
}
.product-icons-48.product-icons-mns {
  background-position: -976px -480px !important;
}
.product-icons-64.product-icons-mns-grey {
  background-position: -768px -128px !important;
}
.product-icons-64.product-icons-mns {
  background-position: -768px -192px !important;
}
.product-icons-32.product-icons-mongodb-grey {
  background-position: -64px -1024px !important;
}
.product-icons-32.product-icons-mongodb {
  background-position: -32px -1024px !important;
}
.product-icons-48.product-icons-mongodb-grey {
  background-position: -976px -720px !important;
}
.product-icons-48.product-icons-mongodb {
  background-position: -976px -768px !important;
}
.product-icons-64.product-icons-mongodb-grey {
  background-position: -768px -256px !important;
}
.product-icons-64.product-icons-mongodb {
  background-position: -768px -320px !important;
}
.product-icons-32.product-icons-mqs-grey {
  background-position: -1024px -960px !important;
}
.product-icons-32.product-icons-mqs {
  background-position: -1024px -928px !important;
}
.product-icons-48.product-icons-mqs-grey {
  background-position: -48px -976px !important;
}
.product-icons-48.product-icons-mqs {
  background-position: -96px -976px !important;
}
.product-icons-64.product-icons-mqs-grey {
  background-position: -768px -512px !important;
}
.product-icons-64.product-icons-mqs {
  background-position: -768px -576px !important;
}
.product-icons-32.product-icons-mss-grey {
  background-position: -1024px -896px !important;
}
.product-icons-32.product-icons-mss {
  background-position: -1024px -864px !important;
}
.product-icons-48.product-icons-mss-grey {
  background-position: -336px -976px !important;
}
.product-icons-48.product-icons-mss {
  background-position: -384px -976px !important;
}
.product-icons-64.product-icons-mss-grey {
  background-position: -768px -640px !important;
}
.product-icons-64.product-icons-mss {
  background-position: -768px -704px !important;
}
.product-icons-32.product-icons-mts-grey {
  background-position: -1024px -768px !important;
}
.product-icons-32.product-icons-mts {
  background-position: -1024px -736px !important;
}
.product-icons-48.product-icons-mts-grey {
  background-position: -624px -976px !important;
}
.product-icons-48.product-icons-mts {
  background-position: -672px -976px !important;
}
.product-icons-64.product-icons-mts-grey {
  background-position: -128px -768px !important;
}
.product-icons-64.product-icons-mts {
  background-position: -192px -768px !important;
}
.product-icons-32.product-icons-nas-grey {
  background-position: -1024px -704px !important;
}
.product-icons-32.product-icons-nas {
  background-position: -1024px -672px !important;
}
.product-icons-48.product-icons-nas-grey {
  background-position: -912px -976px !important;
}
.product-icons-48.product-icons-nas {
  background-position: -960px -976px !important;
}
.product-icons-64.product-icons-nas-grey {
  background-position: -256px -768px !important;
}
.product-icons-64.product-icons-nas {
  background-position: -320px -768px !important;
}
.product-icons-32.product-icons-oas-grey {
  background-position: -1024px -576px !important;
}
.product-icons-32.product-icons-oas {
  background-position: -1024px -544px !important;
}
.product-icons-48.product-icons-oas-grey {
  background-position: -1024px -192px !important;
}
.product-icons-48.product-icons-oas {
  background-position: -1024px -240px !important;
}
.product-icons-64.product-icons-oas-grey {
  background-position: -512px -768px !important;
}
.product-icons-64.product-icons-oas {
  background-position: -576px -768px !important;
}
.product-icons-32.product-icons-oceanbase-grey {
  background-position: 0px -1056px !important;
}
.product-icons-32.product-icons-oceanbase {
  background-position: -1024px -512px !important;
}
.product-icons-48.product-icons-oceanbase-grey {
  background-position: -1024px -432px !important;
}
.product-icons-48.product-icons-oceanbase {
  background-position: -1024px -384px !important;
}
.product-icons-64.product-icons-oceanbase-grey {
  background-position: -448px -768px !important;
}
.product-icons-64.product-icons-oceanbase {
  background-position: -384px -768px !important;
}
.product-icons-32.product-icons-ocs-grey {
  background-position: -1024px -608px !important;
}
.product-icons-32.product-icons-ocs {
  background-position: -1024px -640px !important;
}
.product-icons-48.product-icons-ocs-grey {
  background-position: -864px -976px !important;
}
.product-icons-48.product-icons-ocs {
  background-position: -816px -976px !important;
}
.product-icons-64.product-icons-ocs-grey {
  background-position: -64px -768px !important;
}
.product-icons-64.product-icons-ocs {
  background-position: 0px -768px !important;
}
.product-icons-32.product-icons-odps-grey {
  background-position: -1024px -800px !important;
}
.product-icons-32.product-icons-odps {
  background-position: -1024px -832px !important;
}
.product-icons-48.product-icons-odps-grey {
  background-position: -288px -976px !important;
}
.product-icons-48.product-icons-odps {
  background-position: -240px -976px !important;
}
.product-icons-64.product-icons-odps-grey {
  background-position: -768px -448px !important;
}
.product-icons-64.product-icons-odps {
  background-position: -768px -384px !important;
}
.product-icons-32.product-icons-ons-grey {
  background-position: -1024px -992px !important;
}
.product-icons-32.product-icons-ons {
  background-position: 0px -1024px !important;
}
.product-icons-48.product-icons-ons-grey {
  background-position: -976px -672px !important;
}
.product-icons-48.product-icons-ons {
  background-position: -976px -624px !important;
}
.product-icons-64.product-icons-ons-grey {
  background-position: -768px -64px !important;
}
.product-icons-64.product-icons-ons {
  background-position: -768px 0px !important;
}
.product-icons-32.product-icons-opensearch-grey {
  background-position: -160px -1024px !important;
}
.product-icons-32.product-icons-opensearch {
  background-position: -192px -1024px !important;
}
.product-icons-48.product-icons-opensearch-grey {
  background-position: -976px -96px !important;
}
.product-icons-48.product-icons-opensearch {
  background-position: -976px -48px !important;
}
.product-icons-64.product-icons-opensearch-grey {
  background-position: -448px -704px !important;
}
.product-icons-64.product-icons-opensearch {
  background-position: -384px -704px !important;
}
.product-icons-32.product-icons-oss-grey {
  background-position: -352px -1024px !important;
}
.product-icons-32.product-icons-oss {
  background-position: -384px -1024px !important;
}
.product-icons-48.product-icons-oss-grey {
  background-position: -480px -928px !important;
}
.product-icons-48.product-icons-oss {
  background-position: -432px -928px !important;
}
.product-icons-64.product-icons-oss-grey {
  background-position: -64px -704px !important;
}
.product-icons-64.product-icons-oss {
  background-position: 0px -704px !important;
}
.product-icons-32.product-icons-ots-grey {
  background-position: -544px -1024px !important;
}
.product-icons-32.product-icons-ots {
  background-position: -576px -1024px !important;
}
.product-icons-48.product-icons-ots-grey {
  background-position: -928px -816px !important;
}
.product-icons-48.product-icons-ots {
  background-position: -928px -768px !important;
}
.product-icons-64.product-icons-ots-grey {
  background-position: -704px -384px !important;
}
.product-icons-64.product-icons-ots {
  background-position: -704px -320px !important;
}
.product-icons-32.product-icons-petadata-grey {
  background-position: -736px -1024px !important;
}
.product-icons-32.product-icons-petadata {
  background-position: -768px -1024px !important;
}
.product-icons-48.product-icons-petadata-grey {
  background-position: -928px -336px !important;
}
.product-icons-48.product-icons-petadata {
  background-position: -928px -240px !important;
}
.product-icons-64.product-icons-petadata-grey {
  background-position: -704px -128px !important;
}
.product-icons-64.product-icons-petadata {
  background-position: -640px -640px !important;
}
.product-icons-32.product-icons-pts-grey {
  background-position: -928px -1024px !important;
}
.product-icons-32.product-icons-pts {
  background-position: -960px -1024px !important;
}
.product-icons-48.product-icons-pts-grey {
  background-position: -816px -880px !important;
}
.product-icons-48.product-icons-pts {
  background-position: -576px -880px !important;
}
.product-icons-64.product-icons-pts-grey {
  background-position: -448px -640px !important;
}
.product-icons-64.product-icons-pts {
  background-position: -256px -640px !important;
}
.product-icons-32.product-icons-ram-grey {
  background-position: -1072px -64px !important;
}
.product-icons-32.product-icons-ram {
  background-position: -1072px -96px !important;
}
.product-icons-48.product-icons-ram-grey {
  background-position: -240px -880px !important;
}
.product-icons-48.product-icons-ram {
  background-position: 0px -880px !important;
}
.product-icons-64.product-icons-ram-grey {
  background-position: -64px -640px !important;
}
.product-icons-64.product-icons-ram {
  background-position: -640px -512px !important;
}
.product-icons-32.product-icons-rds-grey {
  background-position: -1072px -256px !important;
}
.product-icons-32.product-icons-rds {
  background-position: -1072px -288px !important;
}
.product-icons-48.product-icons-rds-grey {
  background-position: -880px -528px !important;
}
.product-icons-48.product-icons-rds {
  background-position: -880px -288px !important;
}
.product-icons-64.product-icons-rds-grey {
  background-position: -640px -320px !important;
}
.product-icons-64.product-icons-rds {
  background-position: -640px -128px !important;
}
.product-icons-32.product-icons-ros-grey {
  background-position: -1072px -448px !important;
}
.product-icons-32.product-icons-ros {
  background-position: -1072px -480px !important;
}
.product-icons-48.product-icons-ros-grey {
  background-position: -816px -832px !important;
}
.product-icons-48.product-icons-ros {
  background-position: -576px -832px !important;
}
.product-icons-64.product-icons-ros-grey {
  background-position: -576px -576px !important;
}
.product-icons-64.product-icons-ros {
  background-position: -384px -576px !important;
}
.product-icons-32.product-icons-sas-grey {
  background-position: -1072px -640px !important;
}
.product-icons-32.product-icons-sas {
  background-position: -1072px -672px !important;
}
.product-icons-48.product-icons-sas-grey {
  background-position: -240px -832px !important;
}
.product-icons-48.product-icons-sas {
  background-position: 0px -832px !important;
}
.product-icons-64.product-icons-sas-grey {
  background-position: -192px -576px !important;
}
.product-icons-64.product-icons-sas {
  background-position: 0px -576px !important;
}
.product-icons-32.product-icons-scan-grey {
  background-position: -1072px -832px !important;
}
.product-icons-32.product-icons-scan {
  background-position: -1072px -864px !important;
}
.product-icons-48.product-icons-scan-grey {
  background-position: -832px -480px !important;
}
.product-icons-48.product-icons-scan {
  background-position: -832px -240px !important;
}
.product-icons-64.product-icons-scan-grey {
  background-position: -576px -384px !important;
}
.product-icons-64.product-icons-scan {
  background-position: -576px -192px !important;
}
.product-icons-32.product-icons-slb-grey {
  background-position: -1072px -1024px !important;
}
.product-icons-32.product-icons-slb {
  background-position: -1024px -480px !important;
}
.product-icons-48.product-icons-slb-grey {
  background-position: -736px -768px !important;
}
.product-icons-48.product-icons-slb {
  background-position: -1024px -144px !important;
}
.product-icons-64.product-icons-slb-grey {
  background-position: -576px 0px !important;
}
.product-icons-64.product-icons-slb {
  background-position: -384px -512px !important;
}
.product-icons-32.product-icons-slm-grey {
  background-position: -160px -1056px !important;
}
.product-icons-32.product-icons-slm {
  background-position: -192px -1056px !important;
}
.product-icons-48.product-icons-slm-grey {
  background-position: -528px -976px !important;
}
.product-icons-48.product-icons-slm {
  background-position: 0px -976px !important;
}
.product-icons-64.product-icons-slm-grey {
  background-position: -192px -512px !important;
}
.product-icons-64.product-icons-slm {
  background-position: 0px -512px !important;
}
.product-icons-32.product-icons-sls-grey {
  background-position: -352px -1056px !important;
}
.product-icons-32.product-icons-sls {
  background-position: -384px -1056px !important;
}
.product-icons-48.product-icons-sls-grey {
  background-position: -976px -336px !important;
}
.product-icons-48.product-icons-sls {
  background-position: -768px -928px !important;
}
.product-icons-64.product-icons-sls-grey {
  background-position: -512px -320px !important;
}
.product-icons-64.product-icons-sls {
  background-position: -512px -128px !important;
}
.product-icons-32.product-icons-sos-grey {
  background-position: -544px -1056px !important;
}
.product-icons-32.product-icons-sos {
  background-position: -576px -1056px !important;
}
.product-icons-48.product-icons-sos-grey {
  background-position: -144px -928px !important;
}
.product-icons-48.product-icons-sos {
  background-position: -928px -528px !important;
}
.product-icons-64.product-icons-sos-grey {
  background-position: -448px -448px !important;
}
.product-icons-64.product-icons-sos {
  background-position: -256px -448px !important;
}
.product-icons-32.product-icons-toolsimage-grey {
  background-position: -736px -1056px !important;
}
.product-icons-32.product-icons-toolsimage {
  background-position: -768px -1056px !important;
}
.product-icons-48.product-icons-toolsimage-grey {
  background-position: -864px -880px !important;
}
.product-icons-48.product-icons-toolsimage {
  background-position: -432px -880px !important;
}
.product-icons-64.product-icons-toolsimage-grey {
  background-position: -64px -448px !important;
}
.product-icons-64.product-icons-toolsimage {
  background-position: -448px -320px !important;
}
.product-icons-32.product-icons-vipaegis-grey {
  background-position: -928px -1056px !important;
}
.product-icons-32.product-icons-vipaegis {
  background-position: -960px -1056px !important;
}
.product-icons-48.product-icons-vipaegis-grey {
  background-position: -880px -576px !important;
}
.product-icons-48.product-icons-vipaegis {
  background-position: -880px -144px !important;
}
.product-icons-64.product-icons-vipaegis-grey {
  background-position: -448px -128px !important;
}
.product-icons-64.product-icons-vipaegis {
  background-position: -384px -384px !important;
}
.product-icons-32.product-icons-visualstudio-grey {
  background-position: -1104px -32px !important;
}
.product-icons-32.product-icons-visualstudio {
  background-position: -1104px -64px !important;
}
.product-icons-48.product-icons-visualstudio-grey {
  background-position: -288px -832px !important;
}
.product-icons-48.product-icons-visualstudio {
  background-position: -832px -672px !important;
}
.product-icons-64.product-icons-visualstudio-grey {
  background-position: -192px -384px !important;
}
.product-icons-64.product-icons-visualstudio {
  background-position: 0px -384px !important;
}
.product-icons-32.product-icons-vod-grey {
  background-position: -1104px -224px !important;
}
.product-icons-32.product-icons-vod {
  background-position: -1104px -256px !important;
}
.product-icons-48.product-icons-vod-grey {
  background-position: -784px -768px !important;
}
.product-icons-48.product-icons-vod {
  background-position: -1024px 0px !important;
}
.product-icons-64.product-icons-vod-grey {
  background-position: -384px -192px !important;
}
.product-icons-64.product-icons-vod {
  background-position: -384px 0px !important;
}
.product-icons-32.product-icons-vpc-grey {
  background-position: -1104px -416px !important;
}
.product-icons-32.product-icons-vpc {
  background-position: -1104px -448px !important;
}
.product-icons-48.product-icons-vpc-grey {
  background-position: -976px -384px !important;
}
.product-icons-48.product-icons-vpc {
  background-position: -624px -928px !important;
}
.product-icons-64.product-icons-vpc-grey {
  background-position: -192px -320px !important;
}
.product-icons-64.product-icons-vpc {
  background-position: 0px -320px !important;
}
.product-icons-32.product-icons-waf-grey {
  background-position: -1104px -608px !important;
}
.product-icons-32.product-icons-waf {
  background-position: -1104px -640px !important;
}
.product-icons-48.product-icons-waf-grey {
  background-position: -928px -96px !important;
}
.product-icons-48.product-icons-waf {
  background-position: -144px -880px !important;
}
.product-icons-64.product-icons-waf-grey {
  background-position: -320px -128px !important;
}
.product-icons-64.product-icons-waf {
  background-position: -256px -256px !important;
}
.product-icons-32.product-icons-xianzhi-grey {
  background-position: -1104px -800px !important;
}
.product-icons-32.product-icons-xianzhi {
  background-position: -1104px -832px !important;
}
.product-icons-48.product-icons-xianzhi-grey {
  background-position: -432px -832px !important;
}
.product-icons-48.product-icons-xianzhi {
  background-position: -832px -384px !important;
}
.product-icons-64.product-icons-xianzhi-grey {
  background-position: -64px -256px !important;
}
.product-icons-64.product-icons-xianzhi {
  background-position: -256px -128px !important;
}
.product-icons-32.product-icons-ysf-grey {
  background-position: -1104px -992px !important;
}
.product-icons-32.product-icons-ysf {
  background-position: -1104px -1024px !important;
}
.product-icons-48.product-icons-ysf-grey {
  background-position: -976px -816px !important;
}
.product-icons-48.product-icons-ysf {
  background-position: -48px -928px !important;
}
.product-icons-64.product-icons-ysf-grey {
  background-position: -192px -192px !important;
}
.product-icons-64.product-icons-ysf {
  background-position: 0px -192px !important;
}
.product-icons-32.product-icons-yundun-grey {
  background-position: -96px -1088px !important;
}
.product-icons-32.product-icons-yundun {
  background-position: -128px -1088px !important;
}
.product-icons-48.product-icons-yundun-grey {
  background-position: -720px -832px !important;
}
.product-icons-48.product-icons-yundun {
  background-position: -640px -768px !important;
}
.product-icons-64.product-icons-yundun-grey {
  background-position: -192px 0px !important;
}
.product-icons-64.product-icons-yundun {
  background-position: 0px -128px !important;
}
.product-icons-32.product-icons-yunjiankong-grey {
  background-position: -288px -1088px !important;
}
.product-icons-32.product-icons-yunjiankong {
  background-position: -320px -1088px !important;
}
.product-icons-48.product-icons-yunjiankong-grey {
  background-position: -880px -432px !important;
}
.product-icons-48.product-icons-yunjiankong {
  background-position: -976px -240px !important;
}
.product-icons-64.product-icons-yunjiankong-grey {
  background-position: -64px -64px !important;
}
.product-icons-64.product-icons-yunjiankong {
  background-position: -64px 0px !important;
}
.console-search {
  box-sizing: border-box;
  float: left;
  margin-right: 1px;
  position: relative;
  z-index: 11;
}
.console-search * {
  box-sizing: border-box;
}
.console-search .console-search-ask {
  position: relative;
}
.console-search .console-search-ask .console-search-ask-input {
  width: 200px;
  height: 40px;
  background: #2a2e31;
  border: 0;
  padding: 12px 30px 12px 10px;
  display: inline-block;
  color: #999;
  -webkit-border-radius: 1px 1px;
  -moz-border-radius: 1px / 1px;
  border-radius: 1px / 1px;
  -o-transition: all 0.3s, 0.3s;
  -ms-transition: all 0.3s, 0.3s;
  -moz-transition: all 0.3s, 0.3s;
  -webkit-transition: all 0.3s, 0.3s;
}
.console-search .console-search-ask .console-search-ask-input:focus {
  outline: none;
}
.console-search .console-search-ask .console-search-mark {
  font-size: 16px;
  line-height: 30px;
  position: absolute;
  height: 100%;
  width: 40px;
  color: #eee;
  padding: 5px;
  text-decoration: none;
  display: block;
}
.console-search .console-search-ask .console-search-questionmark {
  right: 0;
  top: 0;
}
.console-search .console-search-ask-active .console-search-ask-input {
  width: 320px;
  height: 40px;
  background: #f2f2f2;
  border: 0;
  color: #000;
}
.console-search .console-search-ask-active .console-search-questionmark {
  color: #0099cc;
}
.console-search .console-search-answer {
  width: 402px;
  margin-top: 2px;
  left: -1px;
  border: 1px solid #d4d4d4;
  border-top: none;
  background: #fff;
  position: absolute;
  -webkit-border-radius: 2px 2px;
  -moz-border-radius: 2px / 2px;
  border-radius: 2px / 2px;
  text-shadow: 1px;
}
.console-search .console-search-answer .console-search-answer-head {
  background: #f8f8f8;
  border-bottom: 1px solid #eee;
  height: 42px;
}
.console-search .console-search-answer .console-search-answer-head ul {
  list-style: none;
  margin: 0;
  padding: 0 24px;
}
.console-search .console-search-answer .console-search-answer-head ul li {
  float: left;
  margin-right: 14px;
  height: 42px;
  line-height: 42px;
}
.console-search .console-search-answer .console-search-answer-head ul li a {
  display: block;
  width: 100%;
  height: 100%;
  color: #666;
  text-decoration: none;
}
.console-search .console-search-answer .console-search-answer-head ul li a:hover {
  color: #ff6500;
  border-bottom: 2px solid #ff6500;
}
.console-search
  .console-search-answer
  .console-search-answer-head
  ul
  li.console-search-tab-active
  a {
  color: #ff6500;
  border-bottom: 2px solid #ff6500;
}
.console-search .console-search-answer .console-search-answer-body {
  padding: 0 24px;
}
.console-search
  .console-search-answer
  .console-search-answer-body
  .console-search-answer-list
  .console-search-answer-item {
  height: 40px;
  line-height: 40px;
  border-bottom: 1px solid #eee;
}
.console-search
  .console-search-answer
  .console-search-answer-body
  .console-search-answer-list
  .console-search-answer-item
  a {
  color: #00a2ca;
}
.console-search .console-search-answer .console-search-answer-body .console-search-answer-more {
  height: 40px;
  line-height: 40px;
  text-align: right;
}
.console-search .console-search-answer .console-search-answer-body .console-search-answer-more a {
  color: #00a2ca;
}
.selector {
  width: 100%;
  height: 140px;
  border: 1px solid #999;
  background-color: #fff;
  overflow-x: hidden;
  overflow-y: auto;
}
.selector .selector-list {
  list-style: none;
  margin: 0px;
  padding: 0px;
}
.selector .selector-list .selector-item {
  height: 32px;
  line-height: 32px;
  overflow: hidden;
  border-bottom: 1px solid #ddd;
  text-overflow: ellipsis;
  white-space: nowrap;
  text-indent: 8px;
}
.selector .selector-list .selector-item:hover {
  color: #06c;
  background-color: #fafcff;
  cursor: pointer;
}
.selector .selector-list .selector-item.active {
  background-color: #37c;
  color: #fff;
}
.selector .selector-list .selector-item.disabled {
  color: #aaa;
  cursor: not-allowed;
  background-color: #fafafa;
}
.selector .selector-msg {
  text-align: center;
  color: #999;
  height: 32px;
  line-height: 32px;
}
.selector.selector-status-error .selector-msg {
  cursor: pointer;
}
.selector.selector-status-hasmore .selector-msg {
  cursor: pointer;
}
.list-selector .selector-box {
  width: 45%;
  float: left;
}
.list-selector .selector-box .inner-wrap {
  border: 1px solid #bbb;
  height: 200px;
  overflow: hidden;
}
.list-selector .selector-box .inner-wrap .inner-head {
  border: 1px solid #eee;
  margin: 6px;
  position: relative;
}
.list-selector .selector-box .inner-wrap .inner-head input {
  border: 0;
  width: 90%;
}
.list-selector .selector-box .inner-wrap .inner-head input:focus {
  outline: 0;
}
.list-selector .selector-box .inner-wrap .inner-head .search {
  width: 20px;
  height: 20px;
  line-height: 20px;
  padding: 0 6px;
  cursor: pointer;
  position: absolute;
  right: 0;
  top: 0;
}
.list-selector .selector-box .inner-wrap .inner-body {
  height: 160px;
  overflow-y: auto;
  overflow-x: hidden;
  border: 0;
}
.list-selector .selector-box .inner-wrap .inner-body2 {
  height: 200px;
  overflow-y: auto;
  overflow-x: hidden;
  border: 0;
}
.list-selector .selector-mid {
  width: 10%;
  text-align: center;
  float: left;
}
.list-selector .selector-mid .mid-box {
  margin: 10px auto;
  height: 40px;
  width: 40px;
  font-weight: bold;
  border: 1px solid #bbb;
  background: #f7f7f7;
  display: block;
  cursor: pointer;
}
.list-selector .selector-mid .mid-margin {
  margin-top: 80px;
  margin-bottom: 10px;
}
.aliyun-console-table-search-list {
  min-width: 100px;
}
.console-global-notice {
  position: relative;
  margin-top: -1px;
  z-index: 1;
}
.console-global-notice .console-global-notice-nav {
  position: absolute;
  top: 13px;
  left: 25px;
  z-index: 2;
}
.console-global-notice .console-global-notice-nav span {
  width: 12px;
  height: 12px;
  display: block;
  float: left;
  background: #e8e8e8;
  border-radius: 12px;
  margin-right: 3px;
  cursor: pointer;
}
.console-global-notice .console-global-notice-nav span.active {
  background: #999999;
}
.console-global-notice .console-global-notice-list {
  height: 50px;
  position: relative;
}
.console-global-notice .console-global-notice-list .console-global-notice-item {
  position: absolute;
  width: 100%;
  top: 0;
  left: 0;
  z-index: 1;
  padding: 10px 12px;
  border-radius: 2px;
  margin-bottom: 0px;
  text-align: left;
}
.console-global-notice
  .console-global-notice-list
  .console-global-notice-item
  .console-global-notice-nomore {
  position: absolute;
  top: 8px;
  right: 12px;
}
.console-global-notice
  .console-global-notice-list
  .console-global-notice-item
  .console-global-notice-content {
  padding-right: 80px;
  overflow: hidden;
  white-space: nowrap;
  text-overflow: ellipsis;
}
.console-clip-copy {
  background: rgba(0, 0, 0, 0.75);
  filter: progid:DXImageTransform.Microsoft.gradient(startColorstr=#bf000000,endColorstr=#bf000000);
  position: absolute;
  color: #fff;
  line-height: 24px;
  height: 24px;
  overflow: hidden;
  padding: 0px 12px 0px 30px;
}
.console-clip-copy .rectangle1,
.console-clip-copy .rectangle2 {
  position: absolute;
  top: 8px;
  left: 13px;
  border: 1px solid #fff;
  width: 10px;
  height: 12px;
  background: #404040;
  z-index: 2;
}
.console-clip-copy .rectangle2 {
  left: 15px;
  z-index: 1;
  top: 5px;
}
.console-clip-copyed {
  padding-left: 12px;
}
.console-clip-copyed .rectangle1,
.console-clip-copyed .rectangle2 {
  display: none;
}
.console-aside-wrap {
  position: fixed;
  z-index: 105;
}
.console-aside-wrap .console-aside {
  position: absolute;
  display: none;
}
.console-aside-wrap .console-aside.console-aside-transform {
  -o-transition: all 0.3s, 0.3s;
  -ms-transition: all 0.3s, 0.3s;
  -moz-transition: all 0.3s, 0.3s;
  -webkit-transition: all 0.3s, 0.3s;
}
.console-aside-wrap.top {
  top: 0;
  width: 100%;
}
.console-aside-wrap.top .console-aside {
  top: 0;
  width: 100%;
}
.console-aside-wrap.right {
  right: 0;
  height: 100%;
  top: 0;
}
.console-aside-wrap.right .console-aside {
  right: 0;
  height: 100%;
}
.console-aside-wrap.left {
  left: 0;
  height: 100%;
  top: 0;
}
.console-aside-wrap.left .console-aside {
  left: 0;
  height: 100%;
}
.console-aside-wrap.bottom {
  bottom: 0;
  width: 100%;
}
.console-aside-wrap.bottom .console-aside {
  bottom: 0;
  width: 100%;
}
.table-default-viewer {
  width: 100%;
  background-color: #fff;
}
.table-default-viewer td {
  padding: 11px 20px;
  border: 1px solid #eeeeee;
}
.table-default-viewer.off {
  display: none;
}
.table-viewer-topbar-content {
  padding: 0px;
  margin: 0px;
  margin-right: 8px;
}
.table-viewer-header {
  margin-top: 10px;
  margin-bottom: -1px;
  height: 40px;
  background: #f5f6fa;
  line-height: 38px;
  border: 1px solid #e1e6eb;
  position: relative;
  border-left: 4px solid #6d7781;
}
.table-viewer-header .table-viewer-topbar-title {
  font-size: 14px;
  color: #333333;
  display: inline-block;
  margin-left: 16px;
}
.table-viewer-header .table-viewer-topbar-content {
  margin-right: 60px;
}
.table-viewer-header .toggle-drop-down-icon {
  -webkit-user-select: none;
  -moz-user-select: none;
  user-select: none;
  -o-user-select: none;
  -ms-user-select: none;
  position: absolute;
  width: 40px;
  height: 39px;
  right: 0;
  top: 0;
  border-left: 1px solid #e1e6eb;
}
.table-viewer-header .table-viewer-dropdown {
  display: inline-block;
  margin: 10px;
  font-size: 20px;
}
.simple-chart {
  height: 100%;
  border: 1px solid #ccd6e0;
  position: relative;
  -webkit-box-shadow: 0px 0px 3px rgba(0, 0, 0, 0.1);
  -moz-box-shadow: 0px 0px 3px rgba(0, 0, 0, 0.1);
  box-shadow: 0px 0px 3px rgba(0, 0, 0, 0.1);
}
.simple-chart .simple-chart-head {
  height: 40px;
  line-height: 40px;
  font-size: 14px;
  padding-left: 10px;
  background: #f8f9fb;
}
.simple-chart .simple-chart-head-title {
  float: left;
}
.simple-chart .simple-chart-operations {
  float: right;
}
.simple-chart .simple-chart-operations .simple-chart-btn {
  display: inline-block;
  border-left: 1px solid #e1e6eb;
  width: 40px;
  text-align: center;
  cursor: pointer;
}
.simple-chart .simple-chart-operations .simple-chart-btn span {
  font-size: 14px;
  font-weight: bold;
  vertical-align: text-bottom;
}
.simple-chart .simple-chart-body {
  border-top: 1px solid #ccd6e0;
  padding: 0px 2px 2px 0px;
}
.simple-chart .simple-chart-body .highcharts-container {
  float: left;
}
.simple-chart .simple-chart-body-inner {
  height: 100%;
}
.simple-chart .simple-chart-annulus-center {
  position: absolute;
  text-align: center;
}
.simple-chart .simple-chart-annulus-center .simple-chart-annulus-number {
  color: #0099cc;
  font-size: 32px;
}
.simple-chart.simple-chart-nowrap {
  border: none;
  -webkit-box-shadow: 0px 0px 0px;
  -moz-box-shadow: 0px 0px 0px;
  box-shadow: 0px 0px 0px;
}
.simple-chart.simple-chart-nowrap .simple-chart-head {
  display: none;
}
.simple-chart.simple-chart-nowrap .simple-chart-body {
  border: none;
  height: 100% !important;
}
.console-middle-page {
  margin-top: 80px;
}
.console-middle-page .console-middle-page-icon {
  text-align: right;
}
.console-middle-page .console-middle-page-title {
  font-size: 20px;
  margin: 0;
  line-height: 48px;
}
.console-middle-page .console-middle-page-text {
  font-size: 12px;
  color: #666;
}
.console-middle-page .console-middle-page-link {
  border-top: 1px solid #eee;
  margin-top: 16px;
  padding-top: 16px;
}
.console-middle-page .console-middle-page-link > a {
  padding-right: 14px;
}
.console-rank-select {
  height: 32px;
  padding: 8px 0px;
  overflow: hidden;
}
.console-rank-select .rank-item {
  width: 20px;
  height: 16px;
  line-height: 16px;
  overflow: hidden;
  display: block;
  float: left;
  font-size: 16px;
  color: #ccc;
  cursor: pointer;
  zoom: 1;
}
.console-rank-select .rank-active {
  color: #09c;
}
.console-rank-select .rank-hover {
  color: #3cf;
}
.simple-loading {
  position: relative;
}
.simple-loading .simple-loading-inner {
  margin-left: auto;
  margin-right: auto;
}
.simple-loading-1:before,
.simple-loading-1:after,
.simple-loading-1 {
  border-radius: 50%;
  width: 14px;
  height: 14px;
  -webkit-animation-fill-mode: both;
  animation-fill-mode: both;
  -webkit-animation: simple-loading-1 1.8s infinite ease-in-out;
  animation: simple-loading-1 1.8s infinite ease-in-out;
}
.simple-loading-1 {
  font-size: 10px;
  position: relative;
  text-indent: -9999em;
  -webkit-animation-delay: 0.16s;
  animation-delay: 0.16s;
}
.simple-loading-1:before {
  left: -30px;
}
.simple-loading-1:after {
  left: 30px;
  -webkit-animation-delay: 0.32s;
  animation-delay: 0.32s;
}
.simple-loading-1:before,
.simple-loading-1:after {
  content: '';
  position: absolute;
  top: 0;
}
@-webkit-keyframes simple-loading-1 {
  0%,
  80%,
  100% {
    box-shadow: 0 2.5em 0 -1.3em #ddd;
  }
  40% {
    box-shadow: 0 2.5em 0 0 #ddd;
  }
}
@keyframes simple-loading-1 {
  0%,
  80%,
  100% {
    box-shadow: 0 2.5em 0 -1.3em #ddd;
  }
  40% {
    box-shadow: 0 2.5em 0 0 #ddd;
  }
}
.feedback-container {
  position: fixed;
  right: 0px;
  bottom: 100px;
  font-family: 微软雅黑, 'Microsoft Yahei', 'Hiragino Sans GB', tahoma, arial, 宋体;
  font-size: 12px;
  font-stretch: normal;
  font-style: normal;
  font-variant: normal;
  font-weight: normal;
  z-index: 100;
}
.feedback-container:hover .feedback-trigger .feedback-trigger-text,
.feedback-container.active .feedback-trigger .feedback-trigger-text {
  width: 56px;
  padding: 0 0px 0 4px;
}
.feedback-container h1,
.feedback-container h2,
.feedback-container textarea,
.feedback-container input {
  margin: 0;
  padding: 0;
  border: 0;
}
.feedback-container .feedback {
  position: absolute;
  width: 396px;
  background: rgba(0, 162, 202, 0.5);
  padding: 3px;
  right: 81px;
  bottom: 0;
}
.feedback-container .feedback .feedback-panel {
  width: 390px;
  background: #fff;
  padding: 20px;
}
.feedback-container .feedback .feedback-title {
  border-bottom: 1px solid #eee;
  padding-bottom: 8px;
  margin-bottom: 15px;
}
.feedback-container .feedback .feedback-title h1 {
  color: #000;
  font-size: 16px;
  display: inline-block;
}
.feedback-container .feedback .feedback-title h1 i {
  cursor: pointer;
  margin-top: 6px;
  float: right;
}
.feedback-container .feedback .feedback-content {
  position: relative;
  margin-bottom: 15px;
}
.feedback-container .feedback .feedback-content h2 {
  font-size: 14px;
  margin-bottom: 5px;
}
.feedback-container .feedback .feedback-content .must {
  position: absolute;
  left: -10px;
  top: 3px;
  color: red;
}
.feedback-container .feedback textarea,
.feedback-container .feedback input {
  font: 12px/1.5 '\5FAE\8F6F\96C5\9ED1', 'Microsoft Yahei', 'Hiragino Sans GB', tahoma, arial,
    '\5B8B\4F53';
}
.feedback-container .feedback .feedback-content textarea {
  resize: none;
  height: 106px;
  width: 100%;
  padding: 9px 10px;
  margin: 6px 1px 1px 0;
  border: solid 1px #e8e8e8;
  border-radius: 4px;
  line-height: 16px;
  color: #333;
  font-size: 12px;
  outline: 0;
}
.feedback-container .feedback .feedback-content .feedback-content-count {
  color: #666;
  margin-top: 5px;
}
.feedback-container .feedback .feedback-contact {
  margin-bottom: 25px;
  position: relative;
}
.feedback-container .feedback .feedback-contact h2 {
  font-size: 14px;
  margin-bottom: 5px;
}
.feedback-container .feedback .feedback-contact input {
  height: 36px;
  margin-bottom: 20px;
  resize: none;
  width: 100%;
  padding: 9px 10px;
  margin: 6px 1px 1px 0;
  border: solid 1px #e8e8e8;
  line-height: 16px;
  color: #333;
  font-size: 12px;
  outline: 0;
  background: #fff;
  border-radius: 4px;
  text-decoration: none;
  vertical-align: middle;
  -webkit-user-select: none;
  -moz-user-select: none;
  user-select: none;
}
.feedback-container .feedback .feedback-contact input:focus {
  background: #e9fbfe;
  border: solid 1px #e8e8e8;
}
.feedback-container .feedback .feedback-contact .inputError {
  position: absolute;
  bottom: -22px;
  left: 2px;
  color: red;
}
.feedback-container .feedback .submit-btn {
  padding: 0;
  height: 24px;
  line-height: 24px;
  font-size: 12px;
  display: inline-block;
  min-width: 78px;
  background: #00a2ca;
  color: #fff;
  text-align: center;
  outline: none;
  border-radius: 0;
  text-decoration: none;
  cursor: pointer;
}
.feedback-container .feedback .submit-btn:hover {
  background: #33b5d4;
  border-color: #33b5d4;
  text-decoration: none;
}
.feedback-container .feedback .feedback-footer {
  text-align: center;
  padding: 5px 0;
}
.feedback-container .feedback .submit-btn.disabled {
  background: #efefef;
  border-color: #efefef;
  color: #ccc;
  cursor: default;
}
.feedback .thanks {
  font-size: 16px;
  margin-left: 15px;
  color: #000;
  position: relative;
  top: -9px;
}
.feedback .feedback-close {
  display: inline-block;
  float: right;
  cursor: pointer;
  font-size: 18px;
}
.feedback .feedback-check {
  font-size: 30px;
  color: #65ce00;
}
.feedback-container .feedback-trigger {
  display: inline-block;
  background-color: #3d5061;
  font-size: 12px;
  color: #fff;
  border-radius: 4px;
  cursor: pointer;
  padding: 4px 4px 1px 1px;
}
.feedback-container .feedback-trigger .feedback-trigger-text {
  padding: 0;
  display: inline-block;
  height: 16px;
  overflow: hidden;
  width: 0;
  -moz-transition: all 0.3s ease-in;
  -webkit-transition: all 0.3s ease-in;
  -o-transition: all 0.3s ease-in;
  transition: all 0.3s ease-in;
}
.feedback-container .feedback-trigger .feedback-trigger-icon {
  padding: 0;
  display: inline-block;
  font-size: 15px;
}
.console-guide-dialog .modal-dialog {
  width: 840px;
}
.console-guide-dialog .modal-body {
  margin-bottom: 15px;
}
.console-guide-dialog .carousel-control {
  display: none;
}
.console-guide-dialog .carousel-indicators {
  bottom: -40px !important;
}
.console-guide-dialog .carousel-indicators li {
  background: #e8e8e8;
  width: 16px;
  height: 16px;
  border-radius: 12px;
  margin: 0 0 0 2px;
}
.console-guide-dialog .carousel-indicators li.active {
  background: #09c;
  width: 16px;
  height: 16px;
  border-radius: 12px;
  margin: 0 0 0 2px;
}
.console-guide-dialog .console-guide-dialog-link {
  position: absolute;
  z-index: 100;
  bottom: 20px;
  right: 20px;
}
.console-tag-select {
  position: absolute;
  width: 320px;
}
.console-tag-select ul {
  list-style: none;
  box-shadow: none !important;
  display: block;
  margin: 0;
  padding: 0;
}
.console-tag-select .console-tag-dropdown {
  position: absolute;
  top: 100%;
  left: 0;
  z-index: 1000;
  margin-top: 2px;
  width: 326px;
}
.console-tag-select .console-tag-dropdown .dropdown-menu {
  position: static;
  border: 1px solid #e1e6eb;
  width: 160px;
}
.console-tag-select .console-tag-dropdown .dropdown-menu .console-tag-key-item-block {
  padding: 7px 16px;
  display: block;
}
.console-tag-select .console-tag-dropdown .dropdown-menu .console-tag-key-item-empty {
  color: #999;
  font-style: italic;
}
.console-tag-select
  .console-tag-dropdown
  .dropdown-menu
  .console-tag-key-item-title
  .console-tag-key-item-block {
  background: #f5f6fa;
  border-bottom: 1px solid #eee;
}
.console-tag-select .console-tag-dropdown .dropdown-menu li a {
  border-bottom: 1px solid #eee;
  white-space: pre-line;
  position: relative;
}
.console-tag-select .console-tag-dropdown .dropdown-menu li a:hover,
.console-tag-select .console-tag-dropdown .dropdown-menu li a:focus {
  background-color: #f9f9fa;
}
.console-tag-select .console-tag-dropdown .dropdown-menu li:last-child a {
  border-bottom: none;
}
.console-tag-select .console-tag-dropdown .dropdown-menu li.tag-active a,
.console-tag-select .console-tag-dropdown .dropdown-menu li.tag-active a:hover,
.console-tag-select .console-tag-dropdown .dropdown-menu li.tag-active a:focus {
  text-decoration: none;
  outline: 0;
  -webkit-transition: backgroud 0.2s ease, 0.2s ease;
}
.console-tag-select .console-tag-dropdown .dropdown-menu li.tag-active a .console-tag-selected-icon,
.console-tag-select
  .console-tag-dropdown
  .dropdown-menu
  li.tag-active
  a:hover
  .console-tag-selected-icon,
.console-tag-select
  .console-tag-dropdown
  .dropdown-menu
  li.tag-active
  a:focus
  .console-tag-selected-icon {
  display: block;
}
.console-tag-select .console-tag-dropdown .dropdown-menu li.tag-key-active {
  border-left: 2px solid #09c;
  margin-left: -1px;
}
.console-tag-select .console-tag-dropdown .dropdown-menu li.tag-key-active a,
.console-tag-select .console-tag-dropdown .dropdown-menu li.tag-key-active a:hover,
.console-tag-select .console-tag-dropdown .dropdown-menu li.tag-key-active a:focus {
  padding-left: 15px;
}
.console-tag-select .console-tag-dropdown .dropdown-menu .console-tag-value-item a.tag-active,
.console-tag-select .console-tag-dropdown .dropdown-menu .console-tag-value-item a.tag-active:hover,
.console-tag-select
  .console-tag-dropdown
  .dropdown-menu
  .console-tag-value-item
  a.tag-active:focus {
  background-color: #f9f9fa;
}
.console-tag-select .console-tag-dropdown .console-tag-value-dropdown {
  margin-left: -1px;
}
.console-tag-select .console-tag-pagepick {
  padding: 0 5px;
}
.console-tag-select .console-tag-pagepick a {
  display: inline-block !important;
  border-bottom: none !important;
  -webkit-user-select: none;
}
.console-tag-select .console-tag-selected-icon {
  display: none;
  float: right;
  font-size: 14px;
  position: absolute;
  right: 8px;
  top: 8px;
}
.console-tag-select .console-tag-label-wrap {
  padding-left: 2px;
}
.console-tag-select .console-tag-label {
  padding: 5px 20px 5px 5px;
  background: #f1f1f1;
  position: relative;
  margin-left: 2px;
}
.console-tag-select .console-tag-label .console-tag-label-remove {
  position: absolute;
  top: 0;
  right: 0;
  width: 20px;
  height: 27px;
  line-height: 27px;
  text-align: center;
  cursor: pointer;
}
.console-tag-select-view .console-tag-label {
  padding: 5px 20px 5px 5px;
  background: #f1f1f1;
  position: relative;
  margin-left: 2px;
}
.console-tag-select-view .console-tag-label .console-tag-label-remove {
  position: absolute;
  top: 0;
  right: 0;
  width: 20px;
  height: 27px;
  line-height: 27px;
  text-align: center;
  cursor: pointer;
  color: #666;
}
.console-tag-select-view .console-tag-label .console-tag-label-colon {
  padding: 0 1px;
}
.console-tag-edit .tag-panel {
  min-height: 120px;
  border: 2px dashed #ddd;
  padding: 8px;
}
.console-tag-edit .tag-panel .console-tag-select-view .console-tag-label {
  margin: 4px;
}
.console-tag-edit .tag-edit-tip {
  color: #999;
  font-style: italic;
  margin-top: 8px;
}
.console-tag-edit-form {
  display: inline-block;
}
.console-tag-edit-form input.form-control {
  width: 80px;
}
.console-tag-edit-form.form-inline .form-group {
  margin: 0 8px 0 0px;
}
.console-tag-loading-overlay {
  position: absolute;
  height: 100%;
  width: 100%;
  top: 0;
  left: 0;
  background: #fff;
  opacity: 0.5;
  filter: progid:DXImageTransform.Microsoft.Alpha(opacity=50);
}
.console-tag-loading-block {
  position: absolute;
  top: 50%;
  left: 50%;
}
.console-searchbar-textinput {
  min-width: 180px;
}
.console-shuttle .title {
  border-left: 1px solid #e1e6eb;
  border-right: 1px solid #e1e6eb;
  border-top: 1px solid #e1e6eb;
  background-color: #f5f6fa;
  padding-left: 5px;
  line-height: 30px;
}
.console-shuttle .search {
  position: relative;
}
.console-shuttle .search .icon-search {
  position: absolute;
  right: 5px;
  top: 10px;
  font-size: 12px;
}
.console-shuttle .search input {
  width: 100%;
  height: 32px;
}
.console-shuttle .selector {
  border: 1px solid #e1e6eb;
  height: 240px;
}
.console-shuttle .left-selector {
  height: 220px;
}
.console-shuttle .right-selector {
  height: 240px;
}
.console-shuttle .search-hidden {
  height: 240px;
}
.console-shuttle .btn {
  display: block;
  margin: 12px 45%;
}
.console-shuttle .console-selector {
  width: 40%;
}
.console-shuttle .console-selector-result {
  width: 40%;
}
.console-shuttle .selector-group-options {
  vertical-align: middle;
  width: 20%;
  text-align: center;
  margin-top: 100px;
}
.console-shuttle .selector-list .line-head {
  line-height: 12px;
  margin-bottom: 8px;
  color: #000;
}
.console-shuttle .selector-list .line-bottom {
  line-height: 12px;
  color: #999;
}
.console-shuttle .selector-list .line-column-left {
  display: inline-block;
}
.console-shuttle .selector-list .line-column-right {
  display: inline-block;
  float: right;
  padding: 5px 0;
  color: #000;
}
.console-shuttle .selector-list .line-yellow-text {
  color: #ff6600;
}
.console-shuttle .selector-list .selector-item {
  height: auto;
  line-height: normal;
  padding: 10px;
  text-indent: 0;
}
.console-shuttle .selector-list .selector-item:hover {
  color: auto;
  background: #f9f9f9;
}
.console-shuttle .selector-list .selector-item.active {
  color: #fff;
  background: #0099cb;
}
.console-shuttle .selector-list .selector-item.active .line-head {
  color: #fff;
}
.console-shuttle .selector-list .selector-item.active .line-bottom {
  color: #fff;
}
.console-shuttle .selector-list .selector-item.active .line-yellow-text {
  color: #fff;
}
.console-shuttle .selector-list .selector-item.active .line-column-right {
  color: #fff;
}
body {
  font-size: 12px;
}
body,
h1,
h2,
h3,
h4,
h5,
h6,
.h1,
.h2,
.h3,
.h4,
.h5,
.h6 {
  font-family: 'Helvetica Neue', 'Luxi Sans', 'DejaVu Sans', Tahoma, 'Hiragino Sans GB', STHeiti,
    'Microsoft YaHei';
}
a {
  color: #06c;
  cursor: pointer;
}
a:hover {
  color: #039;
}
label {
  font-size: 100%;
}
.nowrap {
  white-space: nowrap;
}
.breakall {
  word-break: break-all;
  word-wrap: break-word;
}
input::-ms-clear {
  display: none;
}
input[type='radio'],
input[type='checkbox'] {
  margin-top: 2px;
  margin-top: 1px \9;
}
.console-container {
  padding: 0 15px;
}
.console-sidebar {
  border-right: 1px solid #ddd;
}
.console-sidebar .nav {
  margin-right: 4px;
}
.console-sidebar .nav li {
  border-bottom: 1px solid #ddd;
  padding: 4px 0px;
  position: relative;
}
.console-sidebar .nav li a {
  color: #333;
  padding: 6px 16px;
  border-left: 2px solid #fff;
}
.console-sidebar .nav li a:hover {
  background-color: #fff;
  border-left: 2px solid #f90;
}
.console-sidebar .nav li a span[class^='icon-'] {
  position: absolute;
  left: 0px;
  top: 8px;
  color: #999;
  font-size: 14px;
}
.console-sidebar .nav li.active a {
  color: #fff;
  border-left: 2px solid #f90;
  background-color: #313844;
}
.console-sidebar .nav .nav {
  margin-right: 0px;
}
.console-sidebar .nav .nav li {
  border-bottom: 0px;
}
.console-sidebar .nav .nav li a {
  text-indent: 12px;
  background: #fff;
  border-left-color: #fff;
  color: #333;
}
.console-sidebar .nav .nav li a:hover {
  background-color: #fff;
  border-left: 2px solid #f90;
}
.console-sidebar .nav .nav li.active a {
  color: #fff;
  border-left: 2px solid #f90;
  background-color: #313844;
}
.console-instance-head {
  padding: 3px 0px;
  border-bottom: 1px solid #ddd;
}
.console-instance-head h3.instance-id {
  display: inline-block;
  margin-right: 8px;
  vertical-align: middle;
}
.console-instance-head .pull-right {
  padding: 16px 0px 10px;
}
.dropdown-menu {
  font-size: 12px;
  border-radius: 0px;
  padding: 0px;
  box-shadow: 2px 2px 8px rgba(0, 0, 0, 0.2);
}
.dropdown-menu li a {
  padding: 7px 16px;
}
.dropdown-menu .divider {
  margin: 0px 0px;
}
.console-chart {
  width: 100%;
}
.tooltip {
  word-break: break-all;
}
.popover .popover-inner {
  padding: 8px;
}
.popover .popover-inner .popover-content {
  padding: 0px;
}
.console-not-service {
  margin-top: 80px;
}
.console-not-service .console-not-service-icon {
  text-align: right;
  padding-top: 8px;
}
.console-not-service .console-not-service-title {
  font-size: 20px;
}
.console-not-service .console-not-service-text {
  font-size: 12px;
  color: #666;
}
.console-not-service .console-not-service-link {
  border-top: 1px solid #eee;
  margin-top: 16px;
  padding-top: 16px;
}
.console-step {
  height: 24px;
  position: relative;
  margin-left: 0px;
  margin-right: 0px;
}
.console-step .step {
  font-size: 14px;
  height: 24px;
  line-height: 24px;
  color: #fff;
  background: #cacaca;
  z-index: 1;
  text-align: center;
}
.console-step .step:before {
  content: '';
  display: block;
  position: absolute;
  left: -12px;
  z-index: 8;
  top: 0px;
  border-top: 12px solid #cacaca;
  border-left: 12px solid transparent !important;
  border-bottom: 12px solid #cacaca;
}
.console-step .step:after {
  content: '';
  display: block;
  width: 16px;
  height: 24px;
  position: absolute;
  right: 0px;
  z-index: 9;
  top: 0px;
  border-top: 12px solid transparent !important;
  border-left: 12px solid #cacaca;
  border-bottom: 12px solid transparent !important;
  background-color: #fff;
}
.console-step .step-first:before {
  display: none;
}
.console-step .step-end:after {
  display: none;
}
.console-step .step-pass {
  background-color: #99dcf3;
}
.console-step .step-pass:after {
  border-color: #99dcf3;
}
.console-step .step-pass:before {
  border-color: #99dcf3;
}
.console-step .step-active {
  background-color: #00a0c7;
}
.console-step .step-active:after {
  border-color: #00a0c7;
}
.console-step .step-active:before {
  border-color: #00a0c7;
}<|MERGE_RESOLUTION|>--- conflicted
+++ resolved
@@ -1,5 +1,3 @@
-<<<<<<< HEAD
-=======
 /*
  * Copyright 1999-2018 Alibaba Group Holding Ltd.
  * Licensed under the Apache License, Version 2.0 (the "License");
@@ -13,7 +11,6 @@
  * limitations under the License.
  */
  
->>>>>>> 0f517071
 @charset "UTF-8";
 .viewFramework-topbar {
   position: fixed;
