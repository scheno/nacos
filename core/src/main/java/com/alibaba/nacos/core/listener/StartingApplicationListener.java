--- conflicted
+++ resolved
@@ -103,11 +103,7 @@
         
         closeExecutor();
         
-<<<<<<< HEAD
-        logFilePath();
         ApplicationUtils.setStarted(true);
-=======
->>>>>>> dcd2fcec
         judgeStorageMode(context.getEnvironment());
     }
     
