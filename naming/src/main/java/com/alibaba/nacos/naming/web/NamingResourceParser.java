--- conflicted
+++ resolved
@@ -21,11 +21,8 @@
 import com.alibaba.nacos.api.remote.request.Request;
 import com.alibaba.nacos.auth.model.Resource;
 import com.alibaba.nacos.auth.parser.ResourceParser;
-<<<<<<< HEAD
 import com.alibaba.nacos.common.utils.ReflectUtils;
-=======
 import com.alibaba.nacos.common.utils.NamespaceUtil;
->>>>>>> 95c61beb
 import org.apache.commons.lang3.StringUtils;
 
 import javax.servlet.http.HttpServletRequest;
@@ -48,7 +45,7 @@
         String groupName = null;
         if (requestObj instanceof HttpServletRequest) {
             HttpServletRequest req = (HttpServletRequest) requestObj;
-            namespaceId = req.getParameter(CommonParams.NAMESPACE_ID);
+            namespaceId = NamespaceUtil.processNamespaceParameter(req.getParameter(CommonParams.NAMESPACE_ID));
             serviceName = req.getParameter(CommonParams.SERVICE_NAME);
             groupName = req.getParameter(CommonParams.GROUP_NAME);
         } else if (requestObj instanceof Request) {
@@ -58,12 +55,6 @@
             serviceName = (String) ReflectUtils.getFieldValue(request, "serviceName", "");
         }
         
-<<<<<<< HEAD
-=======
-        String namespaceId = NamespaceUtil.processNamespaceParameter(req.getParameter(CommonParams.NAMESPACE_ID));
-        String serviceName = req.getParameter(CommonParams.SERVICE_NAME);
-        String groupName = req.getParameter(CommonParams.GROUP_NAME);
->>>>>>> 95c61beb
         if (StringUtils.isBlank(groupName)) {
             groupName = NamingUtils.getGroupName(serviceName);
         }
