<?xml version="1.0" encoding="UTF-8"?>
<!--
  Copyright 1999-2018 Alibaba Group Holding Ltd.
  Licensed under the Apache License, Version 2.0 (the "License");
  you may not use this file except in compliance with the License.
  You may obtain a copy of the License at

       http://www.apache.org/licenses/LICENSE-2.0

  Unless required by applicable law or agreed to in writing, software
  distributed under the License is distributed on an "AS IS" BASIS,
  WITHOUT WARRANTIES OR CONDITIONS OF ANY KIND, either express or implied.
  See the License for the specific language governing permissions and
  limitations under the License.
 -->
<project xmlns="http://maven.apache.org/POM/4.0.0"
         xmlns:xsi="http://www.w3.org/2001/XMLSchema-instance"
         xsi:schemaLocation="http://maven.apache.org/POM/4.0.0 http://maven.apache.org/xsd/maven-4.0.0.xsd">

    <modelVersion>4.0.0</modelVersion>
    <inceptionYear>2018</inceptionYear>
    <groupId>com.alibaba.nacos</groupId>
    <artifactId>nacos-all</artifactId>
    <version>1.3.0-BETA</version>
    <packaging>pom</packaging>

    <name>Alibaba NACOS ${project.version}</name>
    <description>Top Nacos project pom.xml file</description>
    <url>http://nacos.io</url>
    <prerequisites>
        <maven>3.2.5</maven>
    </prerequisites>

    <scm>
        <url>git@github.com:alibaba/nacos.git</url>
        <connection>scm:git@github.com:alibaba/nacos.git</connection>
        <developerConnection>scm:git@github.com:alibaba/nacos.git</developerConnection>
        <tag>nacos-all-1.3.0-BETA</tag>
    </scm>

    <mailingLists>
        <mailingList>
            <name>Development List</name>
            <subscribe>dev-nacos+subscribe@googlegroups.com</subscribe>
            <unsubscribe>dev-nacos+unsubscribe@googlegroups.com</unsubscribe>
            <post>dev-nacos@googlegroups.com</post>
        </mailingList>
        <mailingList>
            <name>User List</name>
            <subscribe>users-nacos+subscribe@googlegroups.com</subscribe>
            <unsubscribe>users-nacos+unsubscribe@googlegroups.com</unsubscribe>
            <post>users-nacos@googlegroups.com</post>
        </mailingList>
        <mailingList>
            <name>Commits List</name>
            <subscribe>commits-nacos+subscribe@googlegroups.com</subscribe>
            <unsubscribe>commits-nacos+unsubscribe@googlegroups.com</unsubscribe>
            <post>commits-nacos@googlegroups.com</post>
        </mailingList>
    </mailingLists>

    <developers>
        <developer>
            <id>Alibaba Nacos</id>
            <name>Nacos</name>
            <url>http://nacos.io</url>
            <email>nacos_dev@linux.alibaba.com</email>
        </developer>
    </developers>

    <licenses>
        <license>
            <name>Apache License, Version 2.0</name>
            <url>http://www.apache.org/licenses/LICENSE-2.0</url>
            <distribution>repo</distribution>
        </license>
    </licenses>

    <organization>
        <name>Alibaba Group</name>
        <url>https://github.com/alibaba</url>
    </organization>

    <issueManagement>
        <system>github</system>
        <url>https://github.com/alibaba/nacos/issues</url>
    </issueManagement>

    <properties>
        <project.build.sourceEncoding>UTF-8</project.build.sourceEncoding>
        <project.reporting.outputEncoding>UTF-8</project.reporting.outputEncoding>
        <!-- Compiler settings properties -->
        <maven.compiler.source>1.8</maven.compiler.source>
        <maven.compiler.target>1.8</maven.compiler.target>
        <!-- Maven properties -->
        <maven.test.skip>false</maven.test.skip>
        <maven.javadoc.skip>true</maven.javadoc.skip>
        <sonar.java.coveragePlugin>jacoco</sonar.java.coveragePlugin>
        <!-- Exclude all generated code -->
        <sonar.jacoco.itReportPath>${project.basedir}/../test/target/jacoco-it.exec</sonar.jacoco.itReportPath>
        <sonar.exclusions>file:**/generated-sources/**,**/test/**</sonar.exclusions>

        <!-- plugin version -->
        <versions-maven-plugin.version>2.2</versions-maven-plugin.version>
        <dependency-mediator-maven-plugin.version>1.0.2</dependency-mediator-maven-plugin.version>
        <clirr-maven-plugin.version>2.7</clirr-maven-plugin.version>
        <maven-enforcer-plugin.version>1.4.1</maven-enforcer-plugin.version>
        <maven-compiler-plugin.version>3.5.1</maven-compiler-plugin.version>
        <maven-javadoc-plugin.version>2.10.4</maven-javadoc-plugin.version>
        <maven-source-plugin.version>3.0.1</maven-source-plugin.version>
        <maven-pmd-plugin.version>3.8</maven-pmd-plugin.version>
        <apache-rat-plugin.version>0.12</apache-rat-plugin.version>
        <maven-resources-plugin.version>3.0.2</maven-resources-plugin.version>
        <coveralls-maven-plugin.version>4.3.0</coveralls-maven-plugin.version>
        <jacoco-maven-plugin.version>0.7.8</jacoco-maven-plugin.version>
        <maven-surefire-plugin.version>2.20</maven-surefire-plugin.version>
        <findbugs-maven-plugin.version>3.0.4</findbugs-maven-plugin.version>
        <sonar-maven-plugin.version>3.0.2</sonar-maven-plugin.version>
        <maven-gpg-plugin.version>1.6</maven-gpg-plugin.version>
        <maven-failsafe-plugin.version>2.19.1</maven-failsafe-plugin.version>
        <maven-assembly-plugin.version>3.0.0</maven-assembly-plugin.version>
        <!-- dependency version related to plugin -->
        <extra-enforcer-rules.version>1.0-beta-4</extra-enforcer-rules.version>
        <p3c-pmd.version>1.3.0</p3c-pmd.version>

        <!-- dependency version -->
        <spring-boot-dependencies.version>2.1.1.RELEASE</spring-boot-dependencies.version>
        <fastjson.version>1.2.58</fastjson.version>
        <servlet-api.version>3.0</servlet-api.version>
        <commons-lang.version>2.6</commons-lang.version>
        <commons-lang3.version>3.4</commons-lang3.version>
        <commons-io.version>2.2</commons-io.version>
        <commons-collections.version>3.2.2</commons-collections.version>
        <commons-logging.version>1.2</commons-logging.version>
        <commons-dbcp.version>1.4</commons-dbcp.version>
        <commons-cli.version>1.2</commons-cli.version>
        <slf4j-api.version>1.7.7</slf4j-api.version>
        <logback.version>1.2.3</logback.version>
        <log4j.version>2.11.2</log4j.version>
        <httpcore.version>4.4.1</httpcore.version>
        <httpclient.version>4.5</httpclient.version>
        <httpasyncclient.version>4.1.3</httpasyncclient.version>
        <async-http-client.version>1.7.17</async-http-client.version>
        <mysql-connector-java.version>5.1.34</mysql-connector-java.version>
        <derby.version>10.14.2.0</derby.version>
        <cglib-nodep.version>2.1</cglib-nodep.version>
        <jcip-annotations.version>1.0</jcip-annotations.version>
        <jackson-core.version>2.9.10</jackson-core.version>
        <jackson-databind.version>2.9.10.4</jackson-databind.version>
        <jackson-core-asl.version>1.9.10</jackson-core-asl.version>
        <jjwt.version>0.10.5</jjwt.version>
        <netty-all.version>4.1.42.Final</netty-all.version>
        <netty-common.version>4.1.31.Final</netty-common.version>
        <mina-core.version>2.0.0-RC1</mina-core.version>
        <guava.version>22.0</guava.version>
        <javatuples.version>1.2</javatuples.version>
        <commonOkHttp.version>0.4.1</commonOkHttp.version>
        <grpc-java.version>1.24.0</grpc-java.version>
        <proto-google-common-protos.version>1.17.0</proto-google-common-protos.version>
        <protobuf-java.version>3.8.0</protobuf-java.version>
        <protoc-gen-grpc-java.version>1.24.0</protoc-gen-grpc-java.version>
        <hessian.version>4.0.63</hessian.version>
        <reflections.version>0.9.11</reflections.version>
        <mockito-all.version>1.10.19</mockito-all.version>
        <hamcrest-all.version>1.3</hamcrest-all.version>
        <prometheus-simpleclient.version>0.5.0</prometheus-simpleclient.version>
        <tomcat-embed-jasper.version>7.0.59</tomcat-embed-jasper.version>
        <truth.version>0.30</truth.version>
        <HikariCP.version>3.4.2</HikariCP.version>
        <jraft-core.version>1.3.2.beta1</jraft-core.version>
        <rpc-grpc-impl.version>1.3.2.beta1</rpc-grpc-impl.version>
    </properties>
    <!-- == -->
    <!-- =========================================================Build plugins================================================ -->
    <!-- == -->
    <build>
        <plugins>
            <plugin>
                <groupId>org.codehaus.mojo</groupId>
                <artifactId>versions-maven-plugin</artifactId>
                <version>${versions-maven-plugin.version}</version>
            </plugin>
            <plugin>
                <groupId>com.github.vongosling</groupId>
                <artifactId>dependency-mediator-maven-plugin</artifactId>
                <version>${dependency-mediator-maven-plugin.version}</version>
            </plugin>
            <plugin>
                <groupId>org.codehaus.mojo</groupId>
                <artifactId>clirr-maven-plugin</artifactId>
                <version>${clirr-maven-plugin.version}</version>
            </plugin>
            <plugin>
                <artifactId>maven-enforcer-plugin</artifactId>
                <version>${maven-enforcer-plugin.version}</version>
                <executions>
                    <execution>
                        <id>enforce-ban-circular-dependencies</id>
                        <goals>
                            <goal>enforce</goal>
                        </goals>
                    </execution>
                </executions>
                <configuration>
                    <rules>
                        <banCircularDependencies/>
                    </rules>
                    <fail>true</fail>
                </configuration>
                <dependencies>
                    <dependency>
                        <groupId>org.codehaus.mojo</groupId>
                        <artifactId>extra-enforcer-rules</artifactId>
                        <version>${extra-enforcer-rules.version}</version>
                    </dependency>
                </dependencies>
            </plugin>
            <plugin>
                <artifactId>maven-compiler-plugin</artifactId>
                <version>${maven-compiler-plugin.version}</version>
                <configuration>
                    <source>${maven.compiler.source}</source>
                    <target>${maven.compiler.target}</target>
                    <compilerVersion>${maven.compiler.source}</compilerVersion>
                    <showDeprecation>true</showDeprecation>
                    <showWarnings>true</showWarnings>
                </configuration>
            </plugin>
            <plugin>
                <artifactId>maven-javadoc-plugin</artifactId>
                <version>${maven-javadoc-plugin.version}</version>
                <configuration>
                    <charset>UTF-8</charset>
                </configuration>
                <executions>
                    <execution>
                        <id>attach-javadocs</id>
                        <goals>
                            <goal>jar</goal>
                        </goals>
                    </execution>
                </executions>
            </plugin>
            <plugin>
                <artifactId>maven-source-plugin</artifactId>
                <version>${maven-source-plugin.version}</version>
                <executions>
                    <execution>
                        <id>attach-sources</id>
                        <goals>
                            <goal>jar</goal>
                        </goals>
                    </execution>
                </executions>
            </plugin>
            <plugin>
                <groupId>org.apache.maven.plugins</groupId>
                <artifactId>maven-pmd-plugin</artifactId>
                <version>${maven-pmd-plugin.version}</version>
                <configuration>
                    <rulesets>
                        <ruleset>rulesets/java/ali-comment.xml</ruleset>
                        <ruleset>rulesets/java/ali-concurrent.xml</ruleset>
                        <ruleset>rulesets/java/ali-constant.xml</ruleset>
                        <ruleset>rulesets/java/ali-exception.xml</ruleset>
                        <ruleset>rulesets/java/ali-flowcontrol.xml</ruleset>
                        <ruleset>rulesets/java/ali-naming.xml</ruleset>
                        <ruleset>rulesets/java/ali-oop.xml</ruleset>
                        <ruleset>rulesets/java/ali-orm.xml</ruleset>
                        <ruleset>rulesets/java/ali-other.xml</ruleset>
                        <ruleset>rulesets/java/ali-set.xml</ruleset>
                    </rulesets>
                    <printFailingErrors>true</printFailingErrors>
                    <excludes>
                        <exclude>**/consistency/entity/*.java</exclude>
                        <exclude>**/istio/model/mcp/*.java</exclude>
                        <exclude>**/istio/model/naming/*.java</exclude>
                        <exclude>**/istio/model/*.java</exclude>
                    </excludes>
                </configuration>
                <executions>
                    <execution>
                        <goals>
                            <goal>check</goal>
                        </goals>
                    </execution>
                </executions>
                <dependencies>
                    <dependency>
                        <groupId>com.alibaba.p3c</groupId>
                        <artifactId>p3c-pmd</artifactId>
                        <version>${p3c-pmd.version}</version>
                    </dependency>
                </dependencies>
            </plugin>
            <plugin>
                <groupId>org.apache.rat</groupId>
                <artifactId>apache-rat-plugin</artifactId>
                <version>${apache-rat-plugin.version}</version>
                <configuration>
                    <excludes>
                        <exclude>.editorconfig</exclude>
                        <exclude>.travis.yml</exclude>
                        <exclude>CONTRIBUTING.md</exclude>
                        <exclude>CODE_OF_CONDUCT.md</exclude>
                        <exclude>CHANGELOG.md</exclude>
                        <exclude>style/codeStyle.md</exclude>
                        <exclude>REPORTING-BUGS.md</exclude>
                        <exclude>README.md</exclude>
                        <exclude>.github/**/*</exclude>
                        <exclude>src/main/resources/**</exclude>
                        <exclude>src/test/**</exclude>
                        <exclude>bin/*</exclude>
                        <exclude>conf/*</exclude>
                        <exclude>doc/*</exclude>
                        <exclude>derby.log</exclude>
                        <exclude>logs/*</exclude>
                        <exclude>**/istio/model/**</exclude>
                        <exclude>**/consistency/entity/**</exclude>
                    </excludes>
                </configuration>
            </plugin>
            <plugin>
                <artifactId>maven-resources-plugin</artifactId>
                <version>${maven-resources-plugin.version}</version>
                <configuration>
                    <!-- We are not suppose to setup the customer resources here -->
                    <encoding>${project.build.sourceEncoding}</encoding>
                </configuration>
            </plugin>
            <plugin>
                <groupId>org.eluder.coveralls</groupId>
                <artifactId>coveralls-maven-plugin</artifactId>
                <version>${coveralls-maven-plugin.version}</version>
            </plugin>
            <plugin>
                <groupId>org.jacoco</groupId>
                <artifactId>jacoco-maven-plugin</artifactId>
                <version>${jacoco-maven-plugin.version}</version>
                <executions>
                    <execution>
                        <id>default-prepare-agent</id>
                        <goals>
                            <goal>prepare-agent</goal>
                        </goals>
                        <configuration>
                            <destFile>${project.build.directory}/jacoco.exec</destFile>
                        </configuration>
                    </execution>
                    <execution>
                        <id>default-prepare-agent-integration</id>
                        <phase>pre-integration-test</phase>
                        <goals>
                            <goal>prepare-agent-integration</goal>
                        </goals>
                        <configuration>
                            <destFile>${project.build.directory}/jacoco-it.exec</destFile>
                            <propertyName>failsafeArgLine</propertyName>
                        </configuration>
                    </execution>
                    <execution>
                        <id>default-report</id>
                        <goals>
                            <goal>report</goal>
                        </goals>
                    </execution>
                    <execution>
                        <id>default-report-integration</id>
                        <goals>
                            <goal>report-integration</goal>
                        </goals>
                    </execution>
                </executions>
            </plugin>
            <plugin>
                <artifactId>maven-surefire-plugin</artifactId>
                <version>${maven-surefire-plugin.version}</version>
                <configuration>
                    <forkCount>1</forkCount>
                    <reuseForks>true</reuseForks>
                    <testFailureIgnore>true</testFailureIgnore>
                </configuration>
            </plugin>
            <plugin>
                <groupId>org.codehaus.mojo</groupId>
                <artifactId>findbugs-maven-plugin</artifactId>
                <version>${findbugs-maven-plugin.version}</version>
            </plugin>
            <plugin>
                <groupId>org.sonarsource.scanner.maven</groupId>
                <artifactId>sonar-maven-plugin</artifactId>
                <version>${sonar-maven-plugin.version}</version>
            </plugin>
            <plugin>
                <groupId>org.apache.maven.plugins</groupId>
                <artifactId>maven-assembly-plugin</artifactId>
                <version>${maven-assembly-plugin.version}</version>
            </plugin>
        </plugins>
    </build>

    <profiles>
        <profile>
            <id>jdk8</id>
            <activation>
                <jdk>[1.8,)</jdk>
            </activation>
            <!-- Disable doclint under JDK 8 -->
            <reporting>
                <plugins>
                    <plugin>
                        <artifactId>maven-javadoc-plugin</artifactId>
                        <version>${maven-javadoc-plugin.version}</version>
                        <configuration>
                            <additionalparam>-Xdoclint:none</additionalparam>
                        </configuration>
                    </plugin>
                </plugins>
            </reporting>
            <build>
                <plugins>
                    <plugin>
                        <artifactId>maven-javadoc-plugin</artifactId>
                        <version>${maven-javadoc-plugin.version}</version>
                        <configuration>
                            <additionalparam>-Xdoclint:none</additionalparam>
                        </configuration>
                    </plugin>
                </plugins>
            </build>
        </profile>
        <profile>
            <id>release-sign-artifacts</id>
            <activation>
                <property>
                    <name>performRelease</name>
                    <value>true</value>
                </property>
            </activation>

            <properties>
                <maven.javadoc.skip>false</maven.javadoc.skip>
            </properties>

            <build>
                <plugins>
                    <plugin>
                        <artifactId>maven-gpg-plugin</artifactId>
                        <version>${maven-gpg-plugin.version}</version>
                        <executions>
                            <execution>
                                <id>sign-artifacts</id>
                                <phase>verify</phase>
                                <goals>
                                    <goal>sign</goal>
                                </goals>
                            </execution>
                        </executions>
                    </plugin>
                </plugins>
            </build>
        </profile>
        <profile>
            <id>it-test</id>
            <build>
                <plugins>
                    <plugin>
                        <artifactId>maven-failsafe-plugin</artifactId>
                        <version>${maven-failsafe-plugin.version}</version>
                        <configuration>
                            <argLine>@{failsafeArgLine}</argLine>
                            <argLine>-Dnacos.standalone=true</argLine>
                            <includes>
                                <include>**/*ITCase.java</include>
                            </includes>
                        </configuration>
                        <executions>
                            <execution>
                                <goals>
                                    <goal>integration-test</goal>
                                    <goal>verify</goal>
                                </goals>
                            </execution>
                        </executions>
                    </plugin>
                </plugins>
            </build>
        </profile>
        <profile>
            <id>sonar-apache</id>
            <properties>
                <!-- URL of the ASF SonarQube server -->
                <sonar.host.url>https://builds.apache.org/analysis</sonar.host.url>
            </properties>
        </profile>
    </profiles>
    <reporting>
        <plugins>
            <plugin>
                <groupId>org.codehaus.mojo</groupId>
                <artifactId>findbugs-maven-plugin</artifactId>
                <version>${findbugs-maven-plugin.version}</version>
            </plugin>
        </plugins>
    </reporting>

    <!-- 子模块管理 -->
    <modules>
        <module>config</module>
        <module>core</module>
        <module>naming</module>
        <module>address</module>
        <module>test</module>
        <module>api</module>
        <module>client</module>
        <module>example</module>
        <module>common</module>
        <module>distribution</module>
        <module>console</module>
        <module>cmdb</module>
        <module>istio</module>
        <module>consistency</module>
    </modules>

    <!-- 所有的子项目默认依赖 -->
    <dependencies>

        <dependency>
            <groupId>junit</groupId>
            <artifactId>junit</artifactId>
            <scope>test</scope>
        </dependency>

    </dependencies>

    <!-- 管理依赖版本号,子项目不会默认依赖 -->
    <dependencyManagement>
        <dependencies>
            <dependency>
                <!-- Import dependency management from Spring Boot -->
                <groupId>org.springframework.boot</groupId>
                <artifactId>spring-boot-dependencies</artifactId>
                <version>${spring-boot-dependencies.version}</version>
                <type>pom</type>
                <scope>import</scope>
            </dependency>

            <!-- Internal libs -->
            <dependency>
                <groupId>${project.groupId}</groupId>
                <artifactId>nacos-config</artifactId>
                <version>${project.version}</version>
            </dependency>
            <dependency>
                <groupId>${project.groupId}</groupId>
                <artifactId>nacos-core</artifactId>
                <version>${project.version}</version>
            </dependency>
            <dependency>
                <groupId>${project.groupId}</groupId>
                <artifactId>nacos-naming</artifactId>
                <version>${project.version}</version>
            </dependency>
            <dependency>
                <groupId>${project.groupId}</groupId>
                <artifactId>nacos-api</artifactId>
                <version>${project.version}</version>
            </dependency>
            <dependency>
                <groupId>${project.groupId}</groupId>
                <artifactId>nacos-client</artifactId>
                <version>${project.version}</version>
            </dependency>
            <dependency>
                <groupId>${project.groupId}</groupId>
                <artifactId>nacos-test</artifactId>
                <version>${project.version}</version>
            </dependency>
            <dependency>
                <groupId>${project.groupId}</groupId>
                <artifactId>nacos-common</artifactId>
                <version>${project.version}</version>
            </dependency>
            <dependency>
                <groupId>${project.groupId}</groupId>
                <artifactId>nacos-cmdb</artifactId>
                <version>${project.version}</version>
            </dependency>
            <dependency>
                <groupId>${project.groupId}</groupId>
                <artifactId>nacos-console</artifactId>
                <version>${project.version}</version>
            </dependency>
            <dependency>
                <groupId>${project.groupId}</groupId>
                <artifactId>nacos-distribution</artifactId>
                <version>${project.version}</version>
            </dependency>
            <dependency>
                <groupId>${project.groupId}</groupId>
                <artifactId>nacos-example</artifactId>
                <version>${project.version}</version>
            </dependency>
            <dependency>
                <groupId>${project.groupId}</groupId>
                <artifactId>nacos-address</artifactId>
                <version>${project.version}</version>
            </dependency>

            <dependency>
                <groupId>${project.groupId}</groupId>
                <artifactId>nacos-istio</artifactId>
                <version>${project.version}</version>
            </dependency>
            <dependency>
                <groupId>${project.groupId}</groupId>
                <artifactId>nacos-consistency</artifactId>
                <version>${project.version}</version>
            </dependency>

            <!-- Alibaba libs-->
            <dependency>
                <groupId>com.alibaba</groupId>
                <artifactId>fastjson</artifactId>
                <version>${fastjson.version}</version>
            </dependency>

            <dependency>
                <groupId>javax.servlet</groupId>
                <artifactId>servlet-api</artifactId>
                <version>${servlet-api.version}</version>
                <scope>provided</scope>
            </dependency>

            <!-- HikariCP -->
            <dependency>
                <groupId>com.zaxxer</groupId>
                <artifactId>HikariCP</artifactId>
                <version>${HikariCP.version}</version>
            </dependency>

            <!-- hessian -->

            <dependency>
                <groupId>com.caucho</groupId>
                <artifactId>hessian</artifactId>
                <version>${hessian.version}</version>
            </dependency>

            <dependency>
                <groupId>commons-lang</groupId>
                <artifactId>commons-lang</artifactId>
                <version>${commons-lang.version}</version>
            </dependency>

            <!-- Apache commons -->
            <dependency>
                <groupId>org.apache.commons</groupId>
                <artifactId>commons-lang3</artifactId>
                <version>${commons-lang3.version}</version>
            </dependency>

            <dependency>
                <groupId>commons-io</groupId>
                <artifactId>commons-io</artifactId>
<<<<<<< HEAD
                <version>2.6</version>
=======
                <version>${commons-io.version}</version>
>>>>>>> 5d9c0798
            </dependency>

            <dependency>
                <groupId>commons-collections</groupId>
                <artifactId>commons-collections</artifactId>
                <version>${commons-collections.version}</version>
            </dependency>

            <dependency>
                <groupId>commons-logging</groupId>
                <artifactId>commons-logging</artifactId>
                <version>${commons-logging.version}</version>
            </dependency>

            <dependency>
                <groupId>commons-dbcp</groupId>
                <artifactId>commons-dbcp</artifactId>
                <version>${commons-dbcp.version}</version>
            </dependency>

            <dependency>
                <groupId>commons-cli</groupId>
                <artifactId>commons-cli</artifactId>
                <version>${commons-cli.version}</version>
            </dependency>

            <!-- Logging libs -->
            <dependency>
                <groupId>org.slf4j</groupId>
                <artifactId>slf4j-api</artifactId>
                <version>${slf4j-api.version}</version>
            </dependency>

            <dependency>
                <groupId>ch.qos.logback</groupId>
                <artifactId>logback-classic</artifactId>
                <version>${logback.version}</version>
            </dependency>

            <dependency>
                <groupId>ch.qos.logback</groupId>
                <artifactId>logback-core</artifactId>
                <version>${logback.version}</version>
            </dependency>

            <dependency>
                <groupId>org.apache.logging.log4j</groupId>
                <artifactId>log4j-core</artifactId>
                <version>${log4j.version}</version>
            </dependency>

            <dependency>
                <groupId>org.apache.logging.log4j</groupId>
                <artifactId>log4j-slf4j-impl</artifactId>
                <version>${log4j.version}</version>
            </dependency>

            <!-- HTTP client libs -->
            <dependency>
                <groupId>org.apache.httpcomponents</groupId>
                <artifactId>httpcore</artifactId>
                <version>${httpcore.version}</version>
            </dependency>

            <dependency>
                <groupId>org.apache.httpcomponents</groupId>
                <artifactId>httpclient</artifactId>
                <version>${httpclient.version}</version>
                <exclusions>
                    <exclusion>
                        <artifactId>commons-logging</artifactId>
                        <groupId>commons-logging</groupId>
                    </exclusion>
                </exclusions>
            </dependency>

            <dependency>
                <groupId>org.apache.httpcomponents</groupId>
                <artifactId>httpasyncclient</artifactId>
                <version>${httpasyncclient.version}</version>
            </dependency>

            <dependency>
                <groupId>com.ning</groupId>
                <artifactId>async-http-client</artifactId>
                <version>${async-http-client.version}</version>
            </dependency>

            <!-- JDBC libs -->
            <dependency>
                <groupId>mysql</groupId>
                <artifactId>mysql-connector-java</artifactId>
                <version>${mysql-connector-java.version}</version>
            </dependency>

            <dependency>
                <groupId>org.apache.derby</groupId>
                <artifactId>derby</artifactId>
                <version>${derby.version}</version>
            </dependency>

            <!-- JRaft -->
            <dependency>
                <groupId>com.alipay.sofa</groupId>
                <artifactId>jraft-core</artifactId>
                <version>${jraft-core.version}</version>
                <exclusions>
                    <exclusion>
                        <groupId>com.alipay.sofa</groupId>
                        <artifactId>bolt</artifactId>
                    </exclusion>
                    <exclusion>
                        <groupId>org.apache.logging.log4j</groupId>
                        <artifactId>log4j-api</artifactId>
                    </exclusion>
                    <exclusion>
                        <groupId>org.apache.logging.log4j</groupId>
                        <artifactId>log4j-core</artifactId>
                    </exclusion>
                    <exclusion>
                        <groupId>org.apache.logging.log4j</groupId>
                        <artifactId>log4j-slf4j-impl</artifactId>
                    </exclusion>
                    <exclusion>
                        <groupId>org.apache.logging.log4j</groupId>
                        <artifactId>log4j-jcl</artifactId>
                    </exclusion>
                </exclusions>
            </dependency>

            <dependency>
                <groupId>com.alipay.sofa</groupId>
                <artifactId>rpc-grpc-impl</artifactId>
                <version>${rpc-grpc-impl.version}</version>
            </dependency>

            <!-- Third-party libs -->
            <dependency>
                <groupId>cglib</groupId>
                <artifactId>cglib-nodep</artifactId>
                <version>${cglib-nodep.version}</version>
            </dependency>

            <dependency>
                <groupId>net.jcip</groupId>
                <artifactId>jcip-annotations</artifactId>
                <version>${jcip-annotations.version}</version>
            </dependency>

            <dependency>
                <groupId>com.fasterxml.jackson.core</groupId>
                <artifactId>jackson-core</artifactId>
                <version>${jackson-core.version}</version>
            </dependency>

            <dependency>
                <groupId>com.fasterxml.jackson.core</groupId>
                <artifactId>jackson-databind</artifactId>
                <version>${jackson-databind.version}</version>
            </dependency>
            <dependency>
                <groupId>org.codehaus.jackson</groupId>
                <artifactId>jackson-core-asl</artifactId>
                <version>${jackson-core-asl.version}</version>
            </dependency>

            <dependency>
                <groupId>io.jsonwebtoken</groupId>
                <artifactId>jjwt-api</artifactId>
                <version>${jjwt.version}</version>
            </dependency>
            <dependency>
                <groupId>io.jsonwebtoken</groupId>
                <artifactId>jjwt-impl</artifactId>
                <version>${jjwt.version}</version>
                <scope>runtime</scope>
            </dependency>
            <dependency>
                <groupId>io.jsonwebtoken</groupId>
                <artifactId>jjwt-jackson</artifactId>
                <version>${jjwt.version}</version>
                <scope>runtime</scope>
            </dependency>

            <dependency>
                <groupId>io.netty</groupId>
                <artifactId>netty-all</artifactId>
                <version>${netty-all.version}</version>
            </dependency>

            <dependency>
                <groupId>io.netty</groupId>
                <artifactId>netty-common</artifactId>
                <version>${netty-common.version}</version>
            </dependency>

            <dependency>
                <groupId>org.apache.mina</groupId>
                <artifactId>mina-core</artifactId>
                <version>${mina-core.version}</version>
            </dependency>

            <dependency>
                <groupId>com.google.guava</groupId>
                <artifactId>guava</artifactId>
                <version>${guava.version}</version>
            </dependency>

            <dependency>
                <groupId>org.javatuples</groupId>
                <artifactId>javatuples</artifactId>
                <version>${javatuples.version}</version>
            </dependency>

            <dependency>
                <groupId>com.github.keran213539</groupId>
                <artifactId>commonOkHttp</artifactId>
                <version>${commonOkHttp.version}</version>
                <scope>test</scope>
            </dependency>

            <!-- gRPC dependency start -->

            <dependency>
                <groupId>io.grpc</groupId>
                <artifactId>grpc-netty-shaded</artifactId>
                <version>${grpc-java.version}</version>
            </dependency>
            <dependency>
                <groupId>io.grpc</groupId>
                <artifactId>grpc-protobuf</artifactId>
                <version>${grpc-java.version}</version>
            </dependency>
            <dependency>
                <groupId>io.grpc</groupId>
                <artifactId>grpc-stub</artifactId>
                <version>${grpc-java.version}</version>
            </dependency>
            <dependency>
                <groupId>io.grpc</groupId>
                <artifactId>protoc-gen-grpc-java</artifactId>
                <version>${grpc-java.version}</version>
                <type>pom</type>
            </dependency>
            <dependency>
                <groupId>com.google.api.grpc</groupId>
                <artifactId>proto-google-common-protos</artifactId>
                <version>${proto-google-common-protos.version}</version>
            </dependency>

            <!-- gRPC dependency end -->

            <dependency>
                <groupId>com.google.protobuf</groupId>
                <artifactId>protobuf-java</artifactId>
                <version>${protobuf-java.version}</version>
            </dependency>

            <dependency>
                <groupId>org.reflections</groupId>
                <artifactId>reflections</artifactId>
                <version>${reflections.version}</version>
            </dependency>

            <dependency>
                <groupId>org.mockito</groupId>
                <artifactId>mockito-all</artifactId>
                <version>${mockito-all.version}</version>
            </dependency>

            <dependency>
                <groupId>org.hamcrest</groupId>
                <artifactId>hamcrest-all</artifactId>
                <version>${hamcrest-all.version}</version>
            </dependency>

            <dependency>
                <groupId>io.prometheus</groupId>
                <artifactId>simpleclient</artifactId>
                <version>${prometheus-simpleclient.version}</version>
            </dependency>

            <dependency>
                <groupId>org.apache.tomcat.embed</groupId>
                <artifactId>tomcat-embed-jasper</artifactId>
                <version>${tomcat-embed-jasper.version}</version>
            </dependency>

            <dependency>
                <groupId>com.google.truth</groupId>
                <artifactId>truth</artifactId>
                <version>${truth.version}</version>
            </dependency>
        </dependencies>
    </dependencyManagement>

    <distributionManagement>
        <snapshotRepository>
            <!-- 这里的ID一定要在maven setting文件中存在于server下的ID -->
            <id>sona</id>
            <url>https://oss.sonatype.org/content/repositories/snapshots/</url>
        </snapshotRepository>
        <repository>
            <id>sona</id>
            <url>https://oss.sonatype.org/service/local/staging/deploy/maven2/</url>
        </repository>
    </distributionManagement>
</project>
<|MERGE_RESOLUTION|>--- conflicted
+++ resolved
@@ -129,7 +129,7 @@
         <servlet-api.version>3.0</servlet-api.version>
         <commons-lang.version>2.6</commons-lang.version>
         <commons-lang3.version>3.4</commons-lang3.version>
-        <commons-io.version>2.2</commons-io.version>
+        <commons-io.version>2.6</commons-io.version>
         <commons-collections.version>3.2.2</commons-collections.version>
         <commons-logging.version>1.2</commons-logging.version>
         <commons-dbcp.version>1.4</commons-dbcp.version>
@@ -663,11 +663,7 @@
             <dependency>
                 <groupId>commons-io</groupId>
                 <artifactId>commons-io</artifactId>
-<<<<<<< HEAD
-                <version>2.6</version>
-=======
                 <version>${commons-io.version}</version>
->>>>>>> 5d9c0798
             </dependency>
 
             <dependency>
