<?xml version="1.0" encoding="UTF-8"?>
<!--
  Copyright 1999-2018 Alibaba Group Holding Ltd.
  Licensed under the Apache License, Version 2.0 (the "License");
  you may not use this file except in compliance with the License.
  You may obtain a copy of the License at
       http://www.apache.org/licenses/LICENSE-2.0
  Unless required by applicable law or agreed to in writing, software
  distributed under the License is distributed on an "AS IS" BASIS,
  WITHOUT WARRANTIES OR CONDITIONS OF ANY KIND, either express or implied.
  See the License for the specific language governing permissions and
  limitations under the License.
 -->
<project xmlns="http://maven.apache.org/POM/4.0.0"
<<<<<<< HEAD
	xmlns:xsi="http://www.w3.org/2001/XMLSchema-instance"
	xsi:schemaLocation="http://maven.apache.org/POM/4.0.0 http://maven.apache.org/xsd/maven-4.0.0.xsd">
	<parent>
		<groupId>com.alibaba.nacos</groupId>
		<artifactId>nacos-all</artifactId>
		<version>0.2.0-SM-SNAPSHOT</version>

	</parent>
	<modelVersion>4.0.0</modelVersion>
=======
         xmlns:xsi="http://www.w3.org/2001/XMLSchema-instance"
         xsi:schemaLocation="http://maven.apache.org/POM/4.0.0 http://maven.apache.org/xsd/maven-4.0.0.xsd">
    <parent>
        <groupId>com.alibaba.nacos</groupId>
        <artifactId>nacos-all</artifactId>
        <version>0.3.0-RC1</version>
        <relativePath>../pom.xml</relativePath>
    </parent>
    <modelVersion>4.0.0</modelVersion>
>>>>>>> 2e36f7f3

    <artifactId>nacos-test</artifactId>
    <packaging>jar</packaging>

    <name>nacos-test ${project.version}</name>
    <url>http://maven.apache.org</url>

    <properties>
        <project.build.sourceEncoding>UTF-8</project.build.sourceEncoding>
    </properties>

    <dependencies>

        <dependency>
            <groupId>org.slf4j</groupId>
            <artifactId>slf4j-api</artifactId>
        </dependency>
        <dependency>
            <groupId>ch.qos.logback</groupId>
            <artifactId>logback-classic</artifactId>
        </dependency>
        <dependency>
            <groupId>ch.qos.logback</groupId>
            <artifactId>logback-core</artifactId>
        </dependency>

        <dependency>
            <groupId>com.google.truth</groupId>
            <artifactId>truth</artifactId>
            <version>0.30</version>
        </dependency>

        <dependency>
            <groupId>${project.groupId}</groupId>
            <artifactId>nacos-client</artifactId>
        </dependency>
        <dependency>
            <groupId>${project.groupId}</groupId>
            <artifactId>nacos-config</artifactId>
        </dependency>
        <dependency>
            <groupId>${project.groupId}</groupId>
            <artifactId>nacos-naming</artifactId>
        </dependency>
        <dependency>
            <groupId>${project.groupId}</groupId>
            <artifactId>nacos-core</artifactId>
        </dependency>

        <dependency>
            <groupId>junit</groupId>
            <artifactId>junit</artifactId>
            <scope>test</scope>
        </dependency>

        <dependency>
            <groupId>org.springframework</groupId>
            <artifactId>spring-test</artifactId>
            <scope>test</scope>
        </dependency>

        <dependency>
            <groupId>org.springframework.boot</groupId>
            <artifactId>spring-boot-test</artifactId>
            <scope>test</scope>
        </dependency>
    </dependencies>

    <build>
        <plugins>
            <plugin>
                <groupId>org.apache.maven.plugins</groupId>
                <artifactId>maven-surefire-plugin</artifactId>
                <version>2.9</version>
                <configuration>
                    <argLine>-Dnacos.standalone=true</argLine>
                </configuration>
            </plugin>
        </plugins>
    </build>
</project><|MERGE_RESOLUTION|>--- conflicted
+++ resolved
@@ -12,27 +12,15 @@
   limitations under the License.
  -->
 <project xmlns="http://maven.apache.org/POM/4.0.0"
-<<<<<<< HEAD
-	xmlns:xsi="http://www.w3.org/2001/XMLSchema-instance"
-	xsi:schemaLocation="http://maven.apache.org/POM/4.0.0 http://maven.apache.org/xsd/maven-4.0.0.xsd">
-	<parent>
-		<groupId>com.alibaba.nacos</groupId>
-		<artifactId>nacos-all</artifactId>
-		<version>0.2.0-SM-SNAPSHOT</version>
-
-	</parent>
-	<modelVersion>4.0.0</modelVersion>
-=======
          xmlns:xsi="http://www.w3.org/2001/XMLSchema-instance"
          xsi:schemaLocation="http://maven.apache.org/POM/4.0.0 http://maven.apache.org/xsd/maven-4.0.0.xsd">
     <parent>
         <groupId>com.alibaba.nacos</groupId>
         <artifactId>nacos-all</artifactId>
-        <version>0.3.0-RC1</version>
+        <version>0.2.0-SM-SNAPSHOT</version>
         <relativePath>../pom.xml</relativePath>
     </parent>
     <modelVersion>4.0.0</modelVersion>
->>>>>>> 2e36f7f3
 
     <artifactId>nacos-test</artifactId>
     <packaging>jar</packaging>
